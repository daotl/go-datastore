--- conflicted
+++ resolved
@@ -10,93 +10,64 @@
 	"errors"
 	"testing"
 
-	datastore "github.com/daotl/go-datastore"
-	autobatch "github.com/daotl/go-datastore/autobatch"
-	key "github.com/daotl/go-datastore/key"
-	mount "github.com/daotl/go-datastore/mount"
-	query "github.com/daotl/go-datastore/query"
-	sync "github.com/daotl/go-datastore/sync"
+	"github.com/daotl/go-datastore"
+	"github.com/daotl/go-datastore/autobatch"
+	"github.com/daotl/go-datastore/key"
+	"github.com/daotl/go-datastore/mount"
+	"github.com/daotl/go-datastore/query"
+	"github.com/daotl/go-datastore/sync"
 	dstest "github.com/daotl/go-datastore/test"
 )
 
-<<<<<<< HEAD
 func testPutBadNothing(t *testing.T, ktype key.KeyType) {
+	ctx := context.Background()
+
 	m := mount.New(nil)
 
-	err := m.Put(key.NewKeyFromTypeAndString(ktype, "quux"), []byte("foobar"))
-=======
-func TestPutBadNothing(t *testing.T) {
-	ctx := context.Background()
-
-	m := mount.New(nil)
-
-	err := m.Put(ctx, datastore.NewKey("quux"), []byte("foobar"))
->>>>>>> 75489985
+	err := m.Put(ctx, key.NewKeyFromTypeAndString(ktype, "quux"), []byte("foobar"))
 	if g, e := err, mount.ErrNoMount; g != e {
 		t.Fatalf("Put got wrong error: %v != %v", g, e)
 	}
 }
 
-<<<<<<< HEAD
 func TestPutBadNothing(t *testing.T) {
 	testPutBadNothing(t, key.KeyTypeString)
 	testPutBadNothing(t, key.KeyTypeBytes)
 }
 
 func testPutBadNoMount(t *testing.T, ktype key.KeyType) {
+	ctx := context.Background()
+
 	mapds := dstest.NewMapDatastoreForTest(t, ktype)
-=======
-func TestPutBadNoMount(t *testing.T) {
-	ctx := context.Background()
-
-	mapds := datastore.NewMapDatastore()
->>>>>>> 75489985
 	m := mount.New([]mount.Mount{
 		{Prefix: key.NewKeyFromTypeAndString(ktype, "/redherring"), Datastore: mapds},
 	})
 
-<<<<<<< HEAD
-	err := m.Put(key.NewKeyFromTypeAndString(ktype, "/quux/thud"), []byte("foobar"))
-=======
-	err := m.Put(ctx, datastore.NewKey("/quux/thud"), []byte("foobar"))
->>>>>>> 75489985
+	err := m.Put(ctx, key.NewKeyFromTypeAndString(ktype, "/quux/thud"), []byte("foobar"))
 	if g, e := err, mount.ErrNoMount; g != e {
 		t.Fatalf("expected ErrNoMount, got: %v\n", g)
 	}
 }
 
-<<<<<<< HEAD
 func TestPutBadNoMount(t *testing.T) {
 	testPutBadNoMount(t, key.KeyTypeString)
 	testPutBadNoMount(t, key.KeyTypeBytes)
 }
 
 func testPut(t *testing.T, ktype key.KeyType) {
+	ctx := context.Background()
+
 	mapds := dstest.NewMapDatastoreForTest(t, ktype)
-=======
-func TestPut(t *testing.T) {
-	ctx := context.Background()
-
-	mapds := datastore.NewMapDatastore()
->>>>>>> 75489985
 	m := mount.New([]mount.Mount{
 		{Prefix: key.NewKeyFromTypeAndString(ktype, "/quux"), Datastore: mapds},
 	})
 
-<<<<<<< HEAD
-	if err := m.Put(key.NewKeyFromTypeAndString(ktype, "/quux/thud"),
+	if err := m.Put(ctx, key.NewKeyFromTypeAndString(ktype, "/quux/thud"),
 		[]byte("foobar")); err != nil {
 		t.Fatalf("Put error: %v", err)
 	}
 
-	buf, err := mapds.Get(key.NewKeyFromTypeAndString(ktype, "/thud"))
-=======
-	if err := m.Put(ctx, datastore.NewKey("/quux/thud"), []byte("foobar")); err != nil {
-		t.Fatalf("Put error: %v", err)
-	}
-
-	buf, err := mapds.Get(ctx, datastore.NewKey("/thud"))
->>>>>>> 75489985
+	buf, err := mapds.Get(ctx, key.NewKeyFromTypeAndString(ktype, "/thud"))
 	if err != nil {
 		t.Fatalf("Get error: %v", err)
 	}
@@ -105,117 +76,79 @@
 	}
 }
 
-<<<<<<< HEAD
 func TestPut(t *testing.T) {
 	testPut(t, key.KeyTypeString)
 	testPut(t, key.KeyTypeBytes)
 }
 
 func testGetBadNothing(t *testing.T, ktype key.KeyType) {
+	ctx := context.Background()
+
 	m := mount.New([]mount.Mount{})
 
-	_, err := m.Get(key.NewKeyFromTypeAndString(ktype, "/quux/thud"))
-=======
-func TestGetBadNothing(t *testing.T) {
-	ctx := context.Background()
-
-	m := mount.New([]mount.Mount{})
-
-	_, err := m.Get(ctx, datastore.NewKey("/quux/thud"))
->>>>>>> 75489985
+	_, err := m.Get(ctx, key.NewKeyFromTypeAndString(ktype, "/quux/thud"))
 	if g, e := err, datastore.ErrNotFound; g != e {
 		t.Fatalf("expected ErrNotFound, got: %v\n", g)
 	}
 }
 
-<<<<<<< HEAD
 func TestGetBadNothing(t *testing.T) {
 	testGetBadNothing(t, key.KeyTypeString)
 	testGetBadNothing(t, key.KeyTypeBytes)
 }
 
 func testGetBadNoMount(t *testing.T, ktype key.KeyType) {
+	ctx := context.Background()
+
 	mapds := dstest.NewMapDatastoreForTest(t, ktype)
-=======
-func TestGetBadNoMount(t *testing.T) {
-	ctx := context.Background()
-
-	mapds := datastore.NewMapDatastore()
->>>>>>> 75489985
 	m := mount.New([]mount.Mount{
 		{Prefix: key.NewKeyFromTypeAndString(ktype, "/redherring"), Datastore: mapds},
 	})
 
-<<<<<<< HEAD
-	_, err := m.Get(key.NewKeyFromTypeAndString(ktype, "/quux/thud"))
-=======
-	_, err := m.Get(ctx, datastore.NewKey("/quux/thud"))
->>>>>>> 75489985
+	_, err := m.Get(ctx, key.NewKeyFromTypeAndString(ktype, "/quux/thud"))
 	if g, e := err, datastore.ErrNotFound; g != e {
 		t.Fatalf("expected ErrNotFound, got: %v\n", g)
 	}
 }
 
-<<<<<<< HEAD
 func TestGetBadNoMount(t *testing.T) {
 	testGetBadNoMount(t, key.KeyTypeString)
 	testGetBadNoMount(t, key.KeyTypeBytes)
 }
 
 func testGetNotFound(t *testing.T, ktype key.KeyType) {
+	ctx := context.Background()
+
 	mapds := dstest.NewMapDatastoreForTest(t, ktype)
-=======
-func TestGetNotFound(t *testing.T) {
-	ctx := context.Background()
-
-	mapds := datastore.NewMapDatastore()
->>>>>>> 75489985
 	m := mount.New([]mount.Mount{
 		{Prefix: key.NewKeyFromTypeAndString(ktype, "/quux"), Datastore: mapds},
 	})
 
-<<<<<<< HEAD
-	_, err := m.Get(key.NewKeyFromTypeAndString(ktype, "/quux/thud"))
-=======
-	_, err := m.Get(ctx, datastore.NewKey("/quux/thud"))
->>>>>>> 75489985
+	_, err := m.Get(ctx, key.NewKeyFromTypeAndString(ktype, "/quux/thud"))
 	if g, e := err, datastore.ErrNotFound; g != e {
 		t.Fatalf("expected ErrNotFound, got: %v\n", g)
 	}
 }
 
-<<<<<<< HEAD
 func TestGetNotFound(t *testing.T) {
 	testGetNotFound(t, key.KeyTypeString)
 	testGetNotFound(t, key.KeyTypeBytes)
 }
 
 func testGet(t *testing.T, ktype key.KeyType) {
+	ctx := context.Background()
+
 	mapds := dstest.NewMapDatastoreForTest(t, ktype)
-=======
-func TestGet(t *testing.T) {
-	ctx := context.Background()
-
-	mapds := datastore.NewMapDatastore()
->>>>>>> 75489985
 	m := mount.New([]mount.Mount{
 		{Prefix: key.NewKeyFromTypeAndString(ktype, "/quux"), Datastore: mapds},
 	})
 
-<<<<<<< HEAD
-	if err := mapds.Put(key.NewKeyFromTypeAndString(ktype, "/thud"),
+	if err := mapds.Put(ctx, key.NewKeyFromTypeAndString(ktype, "/thud"),
 		[]byte("foobar")); err != nil {
 		t.Fatalf("Get error: %v", err)
 	}
 
-	buf, err := m.Get(key.NewKeyFromTypeAndString(ktype, "/quux/thud"))
-=======
-	if err := mapds.Put(ctx, datastore.NewKey("/thud"), []byte("foobar")); err != nil {
-		t.Fatalf("Get error: %v", err)
-	}
-
-	buf, err := m.Get(ctx, datastore.NewKey("/quux/thud"))
->>>>>>> 75489985
+	buf, err := m.Get(ctx, key.NewKeyFromTypeAndString(ktype, "/quux/thud"))
 	if err != nil {
 		t.Fatalf("Put error: %v", err)
 	}
@@ -224,24 +157,17 @@
 	}
 }
 
-<<<<<<< HEAD
 func TestGet(t *testing.T) {
 	testGet(t, key.KeyTypeString)
 	testGet(t, key.KeyTypeBytes)
 }
 
 func testHasBadNothing(t *testing.T, ktype key.KeyType) {
+	ctx := context.Background()
+
 	m := mount.New([]mount.Mount{})
 
-	found, err := m.Has(key.NewKeyFromTypeAndString(ktype, "/quux/thud"))
-=======
-func TestHasBadNothing(t *testing.T) {
-	ctx := context.Background()
-
-	m := mount.New([]mount.Mount{})
-
-	found, err := m.Has(ctx, datastore.NewKey("/quux/thud"))
->>>>>>> 75489985
+	found, err := m.Has(ctx, key.NewKeyFromTypeAndString(ktype, "/quux/thud"))
 	if err != nil {
 		t.Fatalf("Has error: %v", err)
 	}
@@ -250,29 +176,20 @@
 	}
 }
 
-<<<<<<< HEAD
 func TestHasBadNothing(t *testing.T) {
 	testHasBadNothing(t, key.KeyTypeString)
 	testHasBadNothing(t, key.KeyTypeBytes)
 }
 
 func testHasBadNoMount(t *testing.T, ktype key.KeyType) {
+	ctx := context.Background()
+
 	mapds := dstest.NewMapDatastoreForTest(t, ktype)
-=======
-func TestHasBadNoMount(t *testing.T) {
-	ctx := context.Background()
-
-	mapds := datastore.NewMapDatastore()
->>>>>>> 75489985
 	m := mount.New([]mount.Mount{
 		{Prefix: key.NewKeyFromTypeAndString(ktype, "/redherring"), Datastore: mapds},
 	})
 
-<<<<<<< HEAD
-	found, err := m.Has(key.NewKeyFromTypeAndString(ktype, "/quux/thud"))
-=======
-	found, err := m.Has(ctx, datastore.NewKey("/quux/thud"))
->>>>>>> 75489985
+	found, err := m.Has(ctx, key.NewKeyFromTypeAndString(ktype, "/quux/thud"))
 	if err != nil {
 		t.Fatalf("Has error: %v", err)
 	}
@@ -281,29 +198,20 @@
 	}
 }
 
-<<<<<<< HEAD
 func TestHasBadNoMount(t *testing.T) {
 	testHasBadNoMount(t, key.KeyTypeString)
 	testHasBadNoMount(t, key.KeyTypeBytes)
 }
 
 func testHasNotFound(t *testing.T, ktype key.KeyType) {
+	ctx := context.Background()
+
 	mapds := dstest.NewMapDatastoreForTest(t, ktype)
-=======
-func TestHasNotFound(t *testing.T) {
-	ctx := context.Background()
-
-	mapds := datastore.NewMapDatastore()
->>>>>>> 75489985
 	m := mount.New([]mount.Mount{
 		{Prefix: key.NewKeyFromTypeAndString(ktype, "/quux"), Datastore: mapds},
 	})
 
-<<<<<<< HEAD
-	found, err := m.Has(key.NewKeyFromTypeAndString(ktype, "/quux/thud"))
-=======
-	found, err := m.Has(ctx, datastore.NewKey("/quux/thud"))
->>>>>>> 75489985
+	found, err := m.Has(ctx, key.NewKeyFromTypeAndString(ktype, "/quux/thud"))
 	if err != nil {
 		t.Fatalf("Has error: %v", err)
 	}
@@ -312,38 +220,25 @@
 	}
 }
 
-<<<<<<< HEAD
 func TestHasNotFound(t *testing.T) {
 	testHasNotFound(t, key.KeyTypeString)
 	testHasNotFound(t, key.KeyTypeBytes)
 }
 
 func testHas(t *testing.T, ktype key.KeyType) {
+	ctx := context.Background()
+
 	mapds := dstest.NewMapDatastoreForTest(t, ktype)
-=======
-func TestHas(t *testing.T) {
-	ctx := context.Background()
-
-	mapds := datastore.NewMapDatastore()
->>>>>>> 75489985
 	m := mount.New([]mount.Mount{
 		{Prefix: key.NewKeyFromTypeAndString(ktype, "/quux"), Datastore: mapds},
 	})
 
-<<<<<<< HEAD
-	if err := mapds.Put(key.NewKeyFromTypeAndString(ktype, "/thud"),
+	if err := mapds.Put(ctx, key.NewKeyFromTypeAndString(ktype, "/thud"),
 		[]byte("foobar")); err != nil {
 		t.Fatalf("Put error: %v", err)
 	}
 
-	found, err := m.Has(key.NewKeyFromTypeAndString(ktype, "/quux/thud"))
-=======
-	if err := mapds.Put(ctx, datastore.NewKey("/thud"), []byte("foobar")); err != nil {
-		t.Fatalf("Put error: %v", err)
-	}
-
-	found, err := m.Has(ctx, datastore.NewKey("/quux/thud"))
->>>>>>> 75489985
+	found, err := m.Has(ctx, key.NewKeyFromTypeAndString(ktype, "/quux/thud"))
 	if err != nil {
 		t.Fatalf("Has error: %v", err)
 	}
@@ -352,76 +247,50 @@
 	}
 }
 
-<<<<<<< HEAD
 func TestHas(t *testing.T) {
 	testHas(t, key.KeyTypeString)
 	testHas(t, key.KeyTypeBytes)
 }
 
 func testDeleteNotFound(t *testing.T, ktype key.KeyType) {
+	ctx := context.Background()
+
 	mapds := dstest.NewMapDatastoreForTest(t, ktype)
-=======
-func TestDeleteNotFound(t *testing.T) {
-	ctx := context.Background()
-
-	mapds := datastore.NewMapDatastore()
->>>>>>> 75489985
 	m := mount.New([]mount.Mount{
 		{Prefix: key.NewKeyFromTypeAndString(ktype, "/quux"), Datastore: mapds},
 	})
 
-<<<<<<< HEAD
-	err := m.Delete(key.NewKeyFromTypeAndString(ktype, "/quux/thud"))
-=======
-	err := m.Delete(ctx, datastore.NewKey("/quux/thud"))
->>>>>>> 75489985
+	err := m.Delete(ctx, key.NewKeyFromTypeAndString(ktype, "/quux/thud"))
 	if err != nil {
 		t.Fatalf("expected nil, got: %v\n", err)
 	}
 }
 
-<<<<<<< HEAD
 func TestDeleteNotFound(t *testing.T) {
 	testDeleteNotFound(t, key.KeyTypeString)
 	testDeleteNotFound(t, key.KeyTypeBytes)
 }
 
 func testDelete(t *testing.T, ktype key.KeyType) {
+	ctx := context.Background()
+
 	mapds := dstest.NewMapDatastoreForTest(t, ktype)
-=======
-func TestDelete(t *testing.T) {
-	ctx := context.Background()
-
-	mapds := datastore.NewMapDatastore()
->>>>>>> 75489985
 	m := mount.New([]mount.Mount{
 		{Prefix: key.NewKeyFromTypeAndString(ktype, "/quux"), Datastore: mapds},
 	})
 
-<<<<<<< HEAD
-	if err := mapds.Put(key.NewKeyFromTypeAndString(ktype, "/thud"),
+	if err := mapds.Put(ctx, key.NewKeyFromTypeAndString(ktype, "/thud"),
 		[]byte("foobar")); err != nil {
 		t.Fatalf("Put error: %v", err)
 	}
 
-	err := m.Delete(key.NewKeyFromTypeAndString(ktype, "/quux/thud"))
-=======
-	if err := mapds.Put(ctx, datastore.NewKey("/thud"), []byte("foobar")); err != nil {
-		t.Fatalf("Put error: %v", err)
-	}
-
-	err := m.Delete(ctx, datastore.NewKey("/quux/thud"))
->>>>>>> 75489985
+	err := m.Delete(ctx, key.NewKeyFromTypeAndString(ktype, "/quux/thud"))
 	if err != nil {
 		t.Fatalf("Delete error: %v", err)
 	}
 
 	// make sure it disappeared
-<<<<<<< HEAD
-	found, err := mapds.Has(key.NewKeyFromTypeAndString(ktype, "/thud"))
-=======
-	found, err := mapds.Has(ctx, datastore.NewKey("/thud"))
->>>>>>> 75489985
+	found, err := mapds.Has(ctx, key.NewKeyFromTypeAndString(ktype, "/thud"))
 	if err != nil {
 		t.Fatalf("Has error: %v", err)
 	}
@@ -430,39 +299,25 @@
 	}
 }
 
-<<<<<<< HEAD
 func TestDelete(t *testing.T) {
 	testDelete(t, key.KeyTypeString)
 	testDelete(t, key.KeyTypeBytes)
 }
 
 func testQuerySimple(t *testing.T, ktype key.KeyType) {
+	ctx := context.Background()
+
 	mapds := dstest.NewMapDatastoreForTest(t, ktype)
-=======
-func TestQuerySimple(t *testing.T) {
-	ctx := context.Background()
-
-	mapds := datastore.NewMapDatastore()
->>>>>>> 75489985
 	m := mount.New([]mount.Mount{
 		{Prefix: key.NewKeyFromTypeAndString(ktype, "/quux"), Datastore: mapds},
 	})
 
-<<<<<<< HEAD
 	myKey := key.NewKeyFromTypeAndString(ktype, "/quux/thud")
-	if err := m.Put(myKey, []byte("foobar")); err != nil {
+	if err := m.Put(ctx, myKey, []byte("foobar")); err != nil {
 		t.Fatalf("Put error: %v", err)
 	}
 
-	res, err := m.Query(query.Query{Prefix: key.QueryKeyFromTypeAndString(ktype, "/quux")})
-=======
-	const myKey = "/quux/thud"
-	if err := m.Put(ctx, datastore.NewKey(myKey), []byte("foobar")); err != nil {
-		t.Fatalf("Put error: %v", err)
-	}
-
-	res, err := m.Query(ctx, query.Query{Prefix: "/quux"})
->>>>>>> 75489985
+	res, err := m.Query(ctx, query.Query{Prefix: key.QueryKeyFromTypeAndString(ktype, "/quux")})
 	if err != nil {
 		t.Fatalf("Query fail: %v\n", err)
 	}
@@ -488,26 +343,18 @@
 	}
 }
 
-<<<<<<< HEAD
 func TestQuerySimple(t *testing.T) {
 	testQuerySimple(t, key.KeyTypeString)
 	testQuerySimple(t, key.KeyTypeBytes)
 }
 
 func testQueryAcrossMounts(t *testing.T, ktype key.KeyType) {
+	ctx := context.Background()
+
 	mapds0 := dstest.NewMapDatastoreForTest(t, ktype)
 	mapds1 := dstest.NewMapDatastoreForTest(t, ktype)
 	mapds2 := dstest.NewMapDatastoreForTest(t, ktype)
 	mapds3 := dstest.NewMapDatastoreForTest(t, ktype)
-=======
-func TestQueryAcrossMounts(t *testing.T) {
-	ctx := context.Background()
-
-	mapds0 := datastore.NewMapDatastore()
-	mapds1 := datastore.NewMapDatastore()
-	mapds2 := datastore.NewMapDatastore()
-	mapds3 := datastore.NewMapDatastore()
->>>>>>> 75489985
 	m := mount.New([]mount.Mount{
 		{Prefix: key.NewKeyFromTypeAndString(ktype, "/foo"), Datastore: mapds1},
 		{Prefix: key.NewKeyFromTypeAndString(ktype, "/bar"), Datastore: mapds2},
@@ -515,45 +362,29 @@
 		{Prefix: key.EmptyKeyFromType(ktype), Datastore: mapds0},
 	})
 
-<<<<<<< HEAD
-	if err := m.Put(key.NewKeyFromTypeAndString(ktype, "/foo/lorem"), []byte("123")); err != nil {
-		t.Fatal(err)
-	}
-	if err := m.Put(key.NewKeyFromTypeAndString(ktype, "/bar/ipsum"), []byte("234")); err != nil {
-		t.Fatal(err)
-	}
-	if err := m.Put(key.NewKeyFromTypeAndString(ktype, "/bar/dolor"), []byte("345")); err != nil {
-		t.Fatal(err)
-	}
-	if err := m.Put(key.NewKeyFromTypeAndString(ktype, "/baz/sit"), []byte("456")); err != nil {
-		t.Fatal(err)
-	}
-	if err := m.Put(key.NewKeyFromTypeAndString(ktype, "/banana"), []byte("567")); err != nil {
-=======
-	if err := m.Put(ctx, datastore.NewKey("/foo/lorem"), []byte("123")); err != nil {
-		t.Fatal(err)
-	}
-	if err := m.Put(ctx, datastore.NewKey("/bar/ipsum"), []byte("234")); err != nil {
-		t.Fatal(err)
-	}
-	if err := m.Put(ctx, datastore.NewKey("/bar/dolor"), []byte("345")); err != nil {
-		t.Fatal(err)
-	}
-	if err := m.Put(ctx, datastore.NewKey("/baz/sit"), []byte("456")); err != nil {
-		t.Fatal(err)
-	}
-	if err := m.Put(ctx, datastore.NewKey("/banana"), []byte("567")); err != nil {
->>>>>>> 75489985
+	if err := m.Put(ctx, key.NewKeyFromTypeAndString(ktype, "/foo/lorem"),
+		[]byte("123")); err != nil {
+		t.Fatal(err)
+	}
+	if err := m.Put(ctx, key.NewKeyFromTypeAndString(ktype, "/bar/ipsum"),
+		[]byte("234")); err != nil {
+		t.Fatal(err)
+	}
+	if err := m.Put(ctx, key.NewKeyFromTypeAndString(ktype, "/bar/dolor"),
+		[]byte("345")); err != nil {
+		t.Fatal(err)
+	}
+	if err := m.Put(ctx, key.NewKeyFromTypeAndString(ktype, "/baz/sit"),
+		[]byte("456")); err != nil {
+		t.Fatal(err)
+	}
+	if err := m.Put(ctx, key.NewKeyFromTypeAndString(ktype, "/banana"), []byte("567")); err != nil {
 		t.Fatal(err)
 	}
 
 	expect := func(prefix string, values map[string]string) {
 		t.Helper()
-<<<<<<< HEAD
-		res, err := m.Query(query.Query{Prefix: key.QueryKeyFromTypeAndString(ktype, prefix)})
-=======
-		res, err := m.Query(ctx, query.Query{Prefix: prefix})
->>>>>>> 75489985
+		res, err := m.Query(ctx, query.Query{Prefix: key.QueryKeyFromTypeAndString(ktype, prefix)})
 		if err != nil {
 			t.Fatalf("Query fail: %v\n", err)
 		}
@@ -604,7 +435,6 @@
 	expect("/banana", nil)
 }
 
-<<<<<<< HEAD
 func TestQueryAcrossMounts(t *testing.T) {
 	testQueryAcrossMounts(t, key.KeyTypeString)
 	// Expected to fail for BytesKey
@@ -612,53 +442,31 @@
 }
 
 func testQueryAcrossMountsWithSort(t *testing.T, ktype key.KeyType) {
+	ctx := context.Background()
+
 	mapds0 := dstest.NewMapDatastoreForTest(t, ktype)
 	mapds1 := dstest.NewMapDatastoreForTest(t, ktype)
 	mapds2 := dstest.NewMapDatastoreForTest(t, ktype)
-=======
-func TestQueryAcrossMountsWithSort(t *testing.T) {
-	ctx := context.Background()
-
-	mapds0 := datastore.NewMapDatastore()
-	mapds1 := datastore.NewMapDatastore()
-	mapds2 := datastore.NewMapDatastore()
->>>>>>> 75489985
 	m := mount.New([]mount.Mount{
 		{Prefix: key.NewKeyFromTypeAndString(ktype, "/zoo"), Datastore: mapds1},
 		{Prefix: key.NewKeyFromTypeAndString(ktype, "/boo/5"), Datastore: mapds2},
 		{Prefix: key.NewKeyFromTypeAndString(ktype, "/boo"), Datastore: mapds0},
 	})
 
-<<<<<<< HEAD
-	if err := m.Put(key.NewKeyFromTypeAndString(ktype, "/zoo/0"), []byte("123")); err != nil {
-		t.Fatal(err)
-	}
-	if err := m.Put(key.NewKeyFromTypeAndString(ktype, "/zoo/1"), []byte("234")); err != nil {
-		t.Fatal(err)
-	}
-	if err := m.Put(key.NewKeyFromTypeAndString(ktype, "/boo/9"), []byte("345")); err != nil {
-		t.Fatal(err)
-	}
-	if err := m.Put(key.NewKeyFromTypeAndString(ktype, "/boo/3"), []byte("456")); err != nil {
-		t.Fatal(err)
-	}
-	if err := m.Put(key.NewKeyFromTypeAndString(ktype, "/boo/5/hello"),
+	if err := m.Put(ctx, key.NewKeyFromTypeAndString(ktype, "/zoo/0"), []byte("123")); err != nil {
+		t.Fatal(err)
+	}
+	if err := m.Put(ctx, key.NewKeyFromTypeAndString(ktype, "/zoo/1"), []byte("234")); err != nil {
+		t.Fatal(err)
+	}
+	if err := m.Put(ctx, key.NewKeyFromTypeAndString(ktype, "/boo/9"), []byte("345")); err != nil {
+		t.Fatal(err)
+	}
+	if err := m.Put(ctx, key.NewKeyFromTypeAndString(ktype, "/boo/3"), []byte("456")); err != nil {
+		t.Fatal(err)
+	}
+	if err := m.Put(ctx, key.NewKeyFromTypeAndString(ktype, "/boo/5/hello"),
 		[]byte("789")); err != nil {
-=======
-	if err := m.Put(ctx, datastore.NewKey("/zoo/0"), []byte("123")); err != nil {
-		t.Fatal(err)
-	}
-	if err := m.Put(ctx, datastore.NewKey("/zoo/1"), []byte("234")); err != nil {
-		t.Fatal(err)
-	}
-	if err := m.Put(ctx, datastore.NewKey("/boo/9"), []byte("345")); err != nil {
-		t.Fatal(err)
-	}
-	if err := m.Put(ctx, datastore.NewKey("/boo/3"), []byte("456")); err != nil {
-		t.Fatal(err)
-	}
-	if err := m.Put(ctx, datastore.NewKey("/boo/5/hello"), []byte("789")); err != nil {
->>>>>>> 75489985
 		t.Fatal(err)
 	}
 
@@ -695,7 +503,6 @@
 	}
 }
 
-<<<<<<< HEAD
 func TestQueryAcrossMountsWithSort(t *testing.T) {
 	testQueryAcrossMountsWithSort(t, key.KeyTypeString)
 	// Expected to fail for BytesKey
@@ -703,64 +510,36 @@
 }
 
 func testQueryLimitAcrossMountsWithSort(t *testing.T, ktype key.KeyType) {
+	ctx := context.Background()
+
 	mapds1 := sync.MutexWrap(dstest.NewMapDatastoreForTest(t, ktype))
 	mapds2 := sync.MutexWrap(dstest.NewMapDatastoreForTest(t, ktype))
 	mapds3 := sync.MutexWrap(dstest.NewMapDatastoreForTest(t, ktype))
-=======
-func TestQueryLimitAcrossMountsWithSort(t *testing.T) {
-	ctx := context.Background()
-
-	mapds1 := sync.MutexWrap(datastore.NewMapDatastore())
-	mapds2 := sync.MutexWrap(datastore.NewMapDatastore())
-	mapds3 := sync.MutexWrap(datastore.NewMapDatastore())
->>>>>>> 75489985
 	m := mount.New([]mount.Mount{
 		{Prefix: key.NewKeyFromTypeAndString(ktype, "/rok"), Datastore: mapds1},
 		{Prefix: key.NewKeyFromTypeAndString(ktype, "/zoo"), Datastore: mapds2},
 		{Prefix: key.NewKeyFromTypeAndString(ktype, "/noop"), Datastore: mapds3},
 	})
 
-<<<<<<< HEAD
-	if err := m.Put(key.NewKeyFromTypeAndString(ktype, "/rok/0"), []byte("ghi")); err != nil {
-		t.Fatal(err)
-	}
-	if err := m.Put(key.NewKeyFromTypeAndString(ktype, "/zoo/0"), []byte("123")); err != nil {
-		t.Fatal(err)
-	}
-	if err := m.Put(key.NewKeyFromTypeAndString(ktype, "/rok/1"), []byte("def")); err != nil {
-		t.Fatal(err)
-	}
-	if err := m.Put(key.NewKeyFromTypeAndString(ktype, "/zoo/1"), []byte("167")); err != nil {
-		t.Fatal(err)
-	}
-	if err := m.Put(key.NewKeyFromTypeAndString(ktype, "/zoo/2"), []byte("345")); err != nil {
-		t.Fatal(err)
-	}
-	if err := m.Put(key.NewKeyFromTypeAndString(ktype, "/rok/3"), []byte("abc")); err != nil {
-		t.Fatal(err)
-	}
-	if err := m.Put(key.NewKeyFromTypeAndString(ktype, "/zoo/3"), []byte("456")); err != nil {
-=======
-	if err := m.Put(ctx, datastore.NewKey("/rok/0"), []byte("ghi")); err != nil {
-		t.Fatal(err)
-	}
-	if err := m.Put(ctx, datastore.NewKey("/zoo/0"), []byte("123")); err != nil {
-		t.Fatal(err)
-	}
-	if err := m.Put(ctx, datastore.NewKey("/rok/1"), []byte("def")); err != nil {
-		t.Fatal(err)
-	}
-	if err := m.Put(ctx, datastore.NewKey("/zoo/1"), []byte("167")); err != nil {
-		t.Fatal(err)
-	}
-	if err := m.Put(ctx, datastore.NewKey("/zoo/2"), []byte("345")); err != nil {
-		t.Fatal(err)
-	}
-	if err := m.Put(ctx, datastore.NewKey("/rok/3"), []byte("abc")); err != nil {
-		t.Fatal(err)
-	}
-	if err := m.Put(ctx, datastore.NewKey("/zoo/3"), []byte("456")); err != nil {
->>>>>>> 75489985
+	if err := m.Put(ctx, key.NewKeyFromTypeAndString(ktype, "/rok/0"), []byte("ghi")); err != nil {
+		t.Fatal(err)
+	}
+	if err := m.Put(ctx, key.NewKeyFromTypeAndString(ktype, "/zoo/0"), []byte("123")); err != nil {
+		t.Fatal(err)
+	}
+	if err := m.Put(ctx, key.NewKeyFromTypeAndString(ktype, "/rok/1"), []byte("def")); err != nil {
+		t.Fatal(err)
+	}
+	if err := m.Put(ctx, key.NewKeyFromTypeAndString(ktype, "/zoo/1"), []byte("167")); err != nil {
+		t.Fatal(err)
+	}
+	if err := m.Put(ctx, key.NewKeyFromTypeAndString(ktype, "/zoo/2"), []byte("345")); err != nil {
+		t.Fatal(err)
+	}
+	if err := m.Put(ctx, key.NewKeyFromTypeAndString(ktype, "/rok/3"), []byte("abc")); err != nil {
+		t.Fatal(err)
+	}
+	if err := m.Put(ctx, key.NewKeyFromTypeAndString(ktype, "/zoo/3"), []byte("456")); err != nil {
 		t.Fatal(err)
 	}
 
@@ -796,7 +575,6 @@
 	}
 }
 
-<<<<<<< HEAD
 func TestQueryLimitAcrossMountsWithSort(t *testing.T) {
 	testQueryLimitAcrossMountsWithSort(t, key.KeyTypeString)
 	// Expected to fail for BytesKey
@@ -804,64 +582,36 @@
 }
 
 func testQueryLimitAndOffsetAcrossMountsWithSort(t *testing.T, ktype key.KeyType) {
+	ctx := context.Background()
+
 	mapds1 := sync.MutexWrap(dstest.NewMapDatastoreForTest(t, ktype))
 	mapds2 := sync.MutexWrap(dstest.NewMapDatastoreForTest(t, ktype))
 	mapds3 := sync.MutexWrap(dstest.NewMapDatastoreForTest(t, ktype))
-=======
-func TestQueryLimitAndOffsetAcrossMountsWithSort(t *testing.T) {
-	ctx := context.Background()
-
-	mapds1 := sync.MutexWrap(datastore.NewMapDatastore())
-	mapds2 := sync.MutexWrap(datastore.NewMapDatastore())
-	mapds3 := sync.MutexWrap(datastore.NewMapDatastore())
->>>>>>> 75489985
 	m := mount.New([]mount.Mount{
 		{Prefix: key.NewKeyFromTypeAndString(ktype, "/rok"), Datastore: mapds1},
 		{Prefix: key.NewKeyFromTypeAndString(ktype, "/zoo"), Datastore: mapds2},
 		{Prefix: key.NewKeyFromTypeAndString(ktype, "/noop"), Datastore: mapds3},
 	})
 
-<<<<<<< HEAD
-	if err := m.Put(key.NewKeyFromTypeAndString(ktype, "/rok/0"), []byte("ghi")); err != nil {
-		t.Fatal(err)
-	}
-	if err := m.Put(key.NewKeyFromTypeAndString(ktype, "/zoo/0"), []byte("123")); err != nil {
-		t.Fatal(err)
-	}
-	if err := m.Put(key.NewKeyFromTypeAndString(ktype, "/rok/1"), []byte("def")); err != nil {
-		t.Fatal(err)
-	}
-	if err := m.Put(key.NewKeyFromTypeAndString(ktype, "/zoo/1"), []byte("167")); err != nil {
-		t.Fatal(err)
-	}
-	if err := m.Put(key.NewKeyFromTypeAndString(ktype, "/zoo/2"), []byte("345")); err != nil {
-		t.Fatal(err)
-	}
-	if err := m.Put(key.NewKeyFromTypeAndString(ktype, "/rok/3"), []byte("abc")); err != nil {
-		t.Fatal(err)
-	}
-	if err := m.Put(key.NewKeyFromTypeAndString(ktype, "/zoo/3"), []byte("456")); err != nil {
-=======
-	if err := m.Put(ctx, datastore.NewKey("/rok/0"), []byte("ghi")); err != nil {
-		t.Fatal(err)
-	}
-	if err := m.Put(ctx, datastore.NewKey("/zoo/0"), []byte("123")); err != nil {
-		t.Fatal(err)
-	}
-	if err := m.Put(ctx, datastore.NewKey("/rok/1"), []byte("def")); err != nil {
-		t.Fatal(err)
-	}
-	if err := m.Put(ctx, datastore.NewKey("/zoo/1"), []byte("167")); err != nil {
-		t.Fatal(err)
-	}
-	if err := m.Put(ctx, datastore.NewKey("/zoo/2"), []byte("345")); err != nil {
-		t.Fatal(err)
-	}
-	if err := m.Put(ctx, datastore.NewKey("/rok/3"), []byte("abc")); err != nil {
-		t.Fatal(err)
-	}
-	if err := m.Put(ctx, datastore.NewKey("/zoo/3"), []byte("456")); err != nil {
->>>>>>> 75489985
+	if err := m.Put(ctx, key.NewKeyFromTypeAndString(ktype, "/rok/0"), []byte("ghi")); err != nil {
+		t.Fatal(err)
+	}
+	if err := m.Put(ctx, key.NewKeyFromTypeAndString(ktype, "/zoo/0"), []byte("123")); err != nil {
+		t.Fatal(err)
+	}
+	if err := m.Put(ctx, key.NewKeyFromTypeAndString(ktype, "/rok/1"), []byte("def")); err != nil {
+		t.Fatal(err)
+	}
+	if err := m.Put(ctx, key.NewKeyFromTypeAndString(ktype, "/zoo/1"), []byte("167")); err != nil {
+		t.Fatal(err)
+	}
+	if err := m.Put(ctx, key.NewKeyFromTypeAndString(ktype, "/zoo/2"), []byte("345")); err != nil {
+		t.Fatal(err)
+	}
+	if err := m.Put(ctx, key.NewKeyFromTypeAndString(ktype, "/rok/3"), []byte("abc")); err != nil {
+		t.Fatal(err)
+	}
+	if err := m.Put(ctx, key.NewKeyFromTypeAndString(ktype, "/zoo/3"), []byte("456")); err != nil {
 		t.Fatal(err)
 	}
 
@@ -898,7 +648,6 @@
 	}
 }
 
-<<<<<<< HEAD
 func TestQueryLimitAndOffsetAcrossMountsWithSort(t *testing.T) {
 	testQueryLimitAndOffsetAcrossMountsWithSort(t, key.KeyTypeString)
 	// Expected to fail for BytesKey
@@ -906,64 +655,36 @@
 }
 
 func testQueryFilterAcrossMountsWithSort(t *testing.T, ktype key.KeyType) {
+	ctx := context.Background()
+
 	mapds1 := sync.MutexWrap(dstest.NewMapDatastoreForTest(t, ktype))
 	mapds2 := sync.MutexWrap(dstest.NewMapDatastoreForTest(t, ktype))
 	mapds3 := sync.MutexWrap(dstest.NewMapDatastoreForTest(t, ktype))
-=======
-func TestQueryFilterAcrossMountsWithSort(t *testing.T) {
-	ctx := context.Background()
-
-	mapds1 := sync.MutexWrap(datastore.NewMapDatastore())
-	mapds2 := sync.MutexWrap(datastore.NewMapDatastore())
-	mapds3 := sync.MutexWrap(datastore.NewMapDatastore())
->>>>>>> 75489985
 	m := mount.New([]mount.Mount{
 		{Prefix: key.NewKeyFromTypeAndString(ktype, "/rok"), Datastore: mapds1},
 		{Prefix: key.NewKeyFromTypeAndString(ktype, "/zoo"), Datastore: mapds2},
 		{Prefix: key.NewKeyFromTypeAndString(ktype, "/noop"), Datastore: mapds3},
 	})
 
-<<<<<<< HEAD
-	if err := m.Put(key.NewKeyFromTypeAndString(ktype, "/rok/0"), []byte("ghi")); err != nil {
-		t.Fatal(err)
-	}
-	if err := m.Put(key.NewKeyFromTypeAndString(ktype, "/zoo/0"), []byte("123")); err != nil {
-		t.Fatal(err)
-	}
-	if err := m.Put(key.NewKeyFromTypeAndString(ktype, "/rok/1"), []byte("def")); err != nil {
-		t.Fatal(err)
-	}
-	if err := m.Put(key.NewKeyFromTypeAndString(ktype, "/zoo/1"), []byte("167")); err != nil {
-		t.Fatal(err)
-	}
-	if err := m.Put(key.NewKeyFromTypeAndString(ktype, "/zoo/2"), []byte("345")); err != nil {
-		t.Fatal(err)
-	}
-	if err := m.Put(key.NewKeyFromTypeAndString(ktype, "/rok/3"), []byte("abc")); err != nil {
-		t.Fatal(err)
-	}
-	if err := m.Put(key.NewKeyFromTypeAndString(ktype, "/zoo/3"), []byte("456")); err != nil {
-=======
-	if err := m.Put(ctx, datastore.NewKey("/rok/0"), []byte("ghi")); err != nil {
-		t.Fatal(err)
-	}
-	if err := m.Put(ctx, datastore.NewKey("/zoo/0"), []byte("123")); err != nil {
-		t.Fatal(err)
-	}
-	if err := m.Put(ctx, datastore.NewKey("/rok/1"), []byte("def")); err != nil {
-		t.Fatal(err)
-	}
-	if err := m.Put(ctx, datastore.NewKey("/zoo/1"), []byte("167")); err != nil {
-		t.Fatal(err)
-	}
-	if err := m.Put(ctx, datastore.NewKey("/zoo/2"), []byte("345")); err != nil {
-		t.Fatal(err)
-	}
-	if err := m.Put(ctx, datastore.NewKey("/rok/3"), []byte("abc")); err != nil {
-		t.Fatal(err)
-	}
-	if err := m.Put(ctx, datastore.NewKey("/zoo/3"), []byte("456")); err != nil {
->>>>>>> 75489985
+	if err := m.Put(ctx, key.NewKeyFromTypeAndString(ktype, "/rok/0"), []byte("ghi")); err != nil {
+		t.Fatal(err)
+	}
+	if err := m.Put(ctx, key.NewKeyFromTypeAndString(ktype, "/zoo/0"), []byte("123")); err != nil {
+		t.Fatal(err)
+	}
+	if err := m.Put(ctx, key.NewKeyFromTypeAndString(ktype, "/rok/1"), []byte("def")); err != nil {
+		t.Fatal(err)
+	}
+	if err := m.Put(ctx, key.NewKeyFromTypeAndString(ktype, "/zoo/1"), []byte("167")); err != nil {
+		t.Fatal(err)
+	}
+	if err := m.Put(ctx, key.NewKeyFromTypeAndString(ktype, "/zoo/2"), []byte("345")); err != nil {
+		t.Fatal(err)
+	}
+	if err := m.Put(ctx, key.NewKeyFromTypeAndString(ktype, "/rok/3"), []byte("abc")); err != nil {
+		t.Fatal(err)
+	}
+	if err := m.Put(ctx, key.NewKeyFromTypeAndString(ktype, "/zoo/3"), []byte("456")); err != nil {
 		t.Fatal(err)
 	}
 
@@ -1000,7 +721,6 @@
 	}
 }
 
-<<<<<<< HEAD
 func TestQueryFilterAcrossMountsWithSort(t *testing.T) {
 	testQueryFilterAcrossMountsWithSort(t, key.KeyTypeString)
 	// Expected to fail for BytesKey
@@ -1008,15 +728,10 @@
 }
 
 func testQueryLimitAndOffsetWithNoData(t *testing.T, ktype key.KeyType) {
+	ctx := context.Background()
+
 	mapds1 := sync.MutexWrap(dstest.NewMapDatastoreForTest(t, ktype))
 	mapds2 := sync.MutexWrap(dstest.NewMapDatastoreForTest(t, ktype))
-=======
-func TestQueryLimitAndOffsetWithNoData(t *testing.T) {
-	ctx := context.Background()
-
-	mapds1 := sync.MutexWrap(datastore.NewMapDatastore())
-	mapds2 := sync.MutexWrap(datastore.NewMapDatastore())
->>>>>>> 75489985
 	m := mount.New([]mount.Mount{
 		{Prefix: key.NewKeyFromTypeAndString(ktype, "/rok"), Datastore: mapds1},
 		{Prefix: key.NewKeyFromTypeAndString(ktype, "/zoo"), Datastore: mapds2},
@@ -1045,38 +760,25 @@
 	}
 }
 
-<<<<<<< HEAD
 func TestQueryLimitAndOffsetWithNoData(t *testing.T) {
 	testQueryLimitAndOffsetWithNoData(t, key.KeyTypeString)
 	testQueryLimitAndOffsetWithNoData(t, key.KeyTypeBytes)
 }
 
 func testQueryLimitWithNotEnoughData(t *testing.T, ktype key.KeyType) {
+	ctx := context.Background()
+
 	mapds1 := sync.MutexWrap(dstest.NewMapDatastoreForTest(t, ktype))
 	mapds2 := sync.MutexWrap(dstest.NewMapDatastoreForTest(t, ktype))
-=======
-func TestQueryLimitWithNotEnoughData(t *testing.T) {
-	ctx := context.Background()
-
-	mapds1 := sync.MutexWrap(datastore.NewMapDatastore())
-	mapds2 := sync.MutexWrap(datastore.NewMapDatastore())
->>>>>>> 75489985
 	m := mount.New([]mount.Mount{
 		{Prefix: key.NewKeyFromTypeAndString(ktype, "/rok"), Datastore: mapds1},
 		{Prefix: key.NewKeyFromTypeAndString(ktype, "/zoo"), Datastore: mapds2},
 	})
 
-<<<<<<< HEAD
-	if err := m.Put(key.NewKeyFromTypeAndString(ktype, "/zoo/0"), []byte("123")); err != nil {
-		t.Fatal(err)
-	}
-	if err := m.Put(key.NewKeyFromTypeAndString(ktype, "/rok/1"), []byte("167")); err != nil {
-=======
-	if err := m.Put(ctx, datastore.NewKey("/zoo/0"), []byte("123")); err != nil {
-		t.Fatal(err)
-	}
-	if err := m.Put(ctx, datastore.NewKey("/rok/1"), []byte("167")); err != nil {
->>>>>>> 75489985
+	if err := m.Put(ctx, key.NewKeyFromTypeAndString(ktype, "/zoo/0"), []byte("123")); err != nil {
+		t.Fatal(err)
+	}
+	if err := m.Put(ctx, key.NewKeyFromTypeAndString(ktype, "/rok/1"), []byte("167")); err != nil {
 		t.Fatal(err)
 	}
 
@@ -1106,38 +808,25 @@
 	}
 }
 
-<<<<<<< HEAD
 func TestQueryLimitWithNotEnoughData(t *testing.T) {
 	testQueryLimitWithNotEnoughData(t, key.KeyTypeString)
 	testQueryLimitWithNotEnoughData(t, key.KeyTypeBytes)
 }
 
 func testQueryOffsetWithNotEnoughData(t *testing.T, ktype key.KeyType) {
+	ctx := context.Background()
+
 	mapds1 := sync.MutexWrap(dstest.NewMapDatastoreForTest(t, ktype))
 	mapds2 := sync.MutexWrap(dstest.NewMapDatastoreForTest(t, ktype))
-=======
-func TestQueryOffsetWithNotEnoughData(t *testing.T) {
-	ctx := context.Background()
-
-	mapds1 := sync.MutexWrap(datastore.NewMapDatastore())
-	mapds2 := sync.MutexWrap(datastore.NewMapDatastore())
->>>>>>> 75489985
 	m := mount.New([]mount.Mount{
 		{Prefix: key.NewKeyFromTypeAndString(ktype, "/rok"), Datastore: mapds1},
 		{Prefix: key.NewKeyFromTypeAndString(ktype, "/zoo"), Datastore: mapds2},
 	})
 
-<<<<<<< HEAD
-	if err := m.Put(key.NewKeyFromTypeAndString(ktype, "/zoo/0"), []byte("123")); err != nil {
-		t.Fatal(err)
-	}
-	if err := m.Put(key.NewKeyFromTypeAndString(ktype, "/rok/1"), []byte("167")); err != nil {
-=======
-	if err := m.Put(ctx, datastore.NewKey("/zoo/0"), []byte("123")); err != nil {
-		t.Fatal(err)
-	}
-	if err := m.Put(ctx, datastore.NewKey("/rok/1"), []byte("167")); err != nil {
->>>>>>> 75489985
+	if err := m.Put(ctx, key.NewKeyFromTypeAndString(ktype, "/zoo/0"), []byte("123")); err != nil {
+		t.Fatal(err)
+	}
+	if err := m.Put(ctx, key.NewKeyFromTypeAndString(ktype, "/rok/1"), []byte("167")); err != nil {
 		t.Fatal(err)
 	}
 
@@ -1164,47 +853,31 @@
 	}
 }
 
-<<<<<<< HEAD
 func TestQueryOffsetWithNotEnoughData(t *testing.T) {
 	testQueryOffsetWithNotEnoughData(t, key.KeyTypeString)
 	testQueryOffsetWithNotEnoughData(t, key.KeyTypeBytes)
 }
 
 func testLookupPrio(t *testing.T, ktype key.KeyType) {
+	ctx := context.Background()
+
 	mapds0 := dstest.NewMapDatastoreForTest(t, ktype)
 	mapds1 := dstest.NewMapDatastoreForTest(t, ktype)
-=======
-func TestLookupPrio(t *testing.T) {
-	ctx := context.Background()
-
-	mapds0 := datastore.NewMapDatastore()
-	mapds1 := datastore.NewMapDatastore()
->>>>>>> 75489985
 
 	m := mount.New([]mount.Mount{
 		{Prefix: key.EmptyKeyFromType(ktype), Datastore: mapds0},
 		{Prefix: key.NewKeyFromTypeAndString(ktype, "/foo"), Datastore: mapds1},
 	})
 
-<<<<<<< HEAD
-	if err := m.Put(key.NewKeyFromTypeAndString(ktype, "/foo/bar"), []byte("123")); err != nil {
-		t.Fatal(err)
-	}
-	if err := m.Put(key.NewKeyFromTypeAndString(ktype, "/baz"), []byte("234")); err != nil {
-		t.Fatal(err)
-	}
-
-	found, err := mapds0.Has(key.NewKeyFromTypeAndString(ktype, "/baz"))
-=======
-	if err := m.Put(ctx, datastore.NewKey("/foo/bar"), []byte("123")); err != nil {
-		t.Fatal(err)
-	}
-	if err := m.Put(ctx, datastore.NewKey("/baz"), []byte("234")); err != nil {
-		t.Fatal(err)
-	}
-
-	found, err := mapds0.Has(ctx, datastore.NewKey("/baz"))
->>>>>>> 75489985
+	if err := m.Put(ctx, key.NewKeyFromTypeAndString(ktype, "/foo/bar"),
+		[]byte("123")); err != nil {
+		t.Fatal(err)
+	}
+	if err := m.Put(ctx, key.NewKeyFromTypeAndString(ktype, "/baz"), []byte("234")); err != nil {
+		t.Fatal(err)
+	}
+
+	found, err := mapds0.Has(ctx, key.NewKeyFromTypeAndString(ktype, "/baz"))
 	if err != nil {
 		t.Fatalf("Has error: %v", err)
 	}
@@ -1212,11 +885,7 @@
 		t.Fatalf("wrong value: %v != %v", g, e)
 	}
 
-<<<<<<< HEAD
-	found, err = mapds0.Has(key.NewKeyFromTypeAndString(ktype, "/foo/bar"))
-=======
-	found, err = mapds0.Has(ctx, datastore.NewKey("/foo/bar"))
->>>>>>> 75489985
+	found, err = mapds0.Has(ctx, key.NewKeyFromTypeAndString(ktype, "/foo/bar"))
 	if err != nil {
 		t.Fatalf("Has error: %v", err)
 	}
@@ -1224,11 +893,7 @@
 		t.Fatalf("wrong value: %v != %v", g, e)
 	}
 
-<<<<<<< HEAD
-	found, err = mapds1.Has(key.NewKeyFromTypeAndString(ktype, "/bar"))
-=======
-	found, err = mapds1.Has(ctx, datastore.NewKey("/bar"))
->>>>>>> 75489985
+	found, err = mapds1.Has(ctx, key.NewKeyFromTypeAndString(ktype, "/bar"))
 	if err != nil {
 		t.Fatalf("Has error: %v", err)
 	}
@@ -1237,24 +902,17 @@
 	}
 }
 
-<<<<<<< HEAD
 func TestLookupPrio(t *testing.T) {
 	testLookupPrio(t, key.KeyTypeString)
 	testLookupPrio(t, key.KeyTypeBytes)
 }
 
 func testNestedMountSync(t *testing.T, ktype key.KeyType) {
+	ctx := context.Background()
+
 	internalDSRoot := dstest.NewMapDatastoreForTest(t, ktype)
 	internalDSFoo := dstest.NewMapDatastoreForTest(t, ktype)
 	internalDSFooBar := dstest.NewMapDatastoreForTest(t, ktype)
-=======
-func TestNestedMountSync(t *testing.T) {
-	ctx := context.Background()
-
-	internalDSRoot := datastore.NewMapDatastore()
-	internalDSFoo := datastore.NewMapDatastore()
-	internalDSFooBar := datastore.NewMapDatastore()
->>>>>>> 75489985
 
 	m := mount.New([]mount.Mount{
 		{Prefix: key.NewKeyFromTypeAndString(ktype, "/foo"), Datastore: autobatch.NewAutoBatching(
@@ -1273,22 +931,14 @@
 
 	addToDS := func(str string) {
 		t.Helper()
-<<<<<<< HEAD
-		if err := m.Put(key.NewKeyFromTypeAndString(ktype, str), []byte(str)); err != nil {
-=======
-		if err := m.Put(ctx, datastore.NewKey(str), []byte(str)); err != nil {
->>>>>>> 75489985
+		if err := m.Put(ctx, key.NewKeyFromTypeAndString(ktype, str), []byte(str)); err != nil {
 			t.Fatal(err)
 		}
 	}
 
 	checkVal := func(d datastore.Datastore, str string, expectFound bool) {
 		t.Helper()
-<<<<<<< HEAD
-		res, err := d.Has(key.NewKeyFromTypeAndString(ktype, str))
-=======
-		res, err := d.Has(ctx, datastore.NewKey(str))
->>>>>>> 75489985
+		res, err := d.Has(ctx, key.NewKeyFromTypeAndString(ktype, str))
 		if err != nil {
 			t.Fatal(err)
 		}
@@ -1306,11 +956,7 @@
 	addToDS("/foo/baz")
 	addToDS("/beep/bop")
 
-<<<<<<< HEAD
-	if err := m.Sync(key.NewKeyFromTypeAndString(ktype, "/foo")); err != nil {
-=======
-	if err := m.Sync(ctx, datastore.NewKey("/foo")); err != nil {
->>>>>>> 75489985
+	if err := m.Sync(ctx, key.NewKeyFromTypeAndString(ktype, "/foo")); err != nil {
 		t.Fatal(err)
 	}
 
@@ -1323,11 +969,7 @@
 	addToDS("/fwop")
 	addToDS("/bloop")
 
-<<<<<<< HEAD
-	if err := m.Sync(key.NewKeyFromTypeAndString(ktype, "/fwop")); err != nil {
-=======
-	if err := m.Sync(ctx, datastore.NewKey("/fwop")); err != nil {
->>>>>>> 75489985
+	if err := m.Sync(ctx, key.NewKeyFromTypeAndString(ktype, "/fwop")); err != nil {
 		t.Fatal(err)
 	}
 
@@ -1348,13 +990,9 @@
 	return nil, errors.New("test error")
 }
 
-<<<<<<< HEAD
 func testErrQueryClose(t *testing.T, ktype key.KeyType) {
-=======
-func TestErrQueryClose(t *testing.T) {
-	ctx := context.Background()
-
->>>>>>> 75489985
+	ctx := context.Background()
+
 	eqds := &errQueryDS{}
 	mds := dstest.NewMapDatastoreForTest(t, ktype)
 
@@ -1363,11 +1001,7 @@
 		{Prefix: key.NewKeyFromTypeAndString(ktype, "/foo"), Datastore: eqds},
 	})
 
-<<<<<<< HEAD
-	if err := m.Put(key.NewKeyFromTypeAndString(ktype, "/baz"), []byte("123")); err != nil {
-=======
-	if err := m.Put(ctx, datastore.NewKey("/baz"), []byte("123")); err != nil {
->>>>>>> 75489985
+	if err := m.Put(ctx, key.NewKeyFromTypeAndString(ktype, "/baz"), []byte("123")); err != nil {
 		t.Fatal(err)
 	}
 
@@ -1378,25 +1012,19 @@
 	}
 }
 
-<<<<<<< HEAD
 func TestErrQueryClose(t *testing.T) {
 	testErrQueryClose(t, key.KeyTypeString)
 	testErrQueryClose(t, key.KeyTypeBytes)
 }
 
 func testMaintenanceFunctions(t *testing.T, ktype key.KeyType) {
+	ctx := context.Background()
+
 	mapds := dstest.NewTestDatastore(key.KeyTypeString, true)
-=======
-func TestMaintenanceFunctions(t *testing.T) {
-	ctx := context.Background()
-
-	mapds := dstest.NewTestDatastore(true)
->>>>>>> 75489985
 	m := mount.New([]mount.Mount{
 		{Prefix: key.EmptyKeyFromType(ktype), Datastore: mapds},
 	})
 
-<<<<<<< HEAD
 	var path string
 	switch ktype {
 	case key.KeyTypeString:
@@ -1407,26 +1035,15 @@
 		panic(key.ErrKeyTypeNotSupported)
 	}
 
-	if err := m.Check(); err.Error() != "checking datastore at " + path + ": test error" {
+	if err := m.Check(ctx); err.Error() != "checking datastore at " + path + ": test error" {
 		t.Errorf("Unexpected Check() error: %s", err)
 	}
 
-	if err := m.CollectGarbage(); err.Error() != "gc on datastore at " + path + ": test error" {
+	if err := m.CollectGarbage(ctx); err.Error() != "gc on datastore at " + path + ": test error" {
 		t.Errorf("Unexpected CollectGarbage() error: %s", err)
 	}
 
-	if err := m.Scrub(); err.Error() != "scrubbing datastore at " + path + ": test error" {
-=======
-	if err := m.Check(ctx); err.Error() != "checking datastore at /: test error" {
-		t.Errorf("Unexpected Check() error: %s", err)
-	}
-
-	if err := m.CollectGarbage(ctx); err.Error() != "gc on datastore at /: test error" {
-		t.Errorf("Unexpected CollectGarbage() error: %s", err)
-	}
-
-	if err := m.Scrub(ctx); err.Error() != "scrubbing datastore at /: test error" {
->>>>>>> 75489985
+	if err := m.Scrub(ctx); err.Error() != "scrubbing datastore at " + path + ": test error" {
 		t.Errorf("Unexpected Scrub() error: %s", err)
 	}
 }
