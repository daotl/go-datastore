// Copyright for portions of this fork are held by [Juan Batiz-Benet, 2016]
// as part of the original go-datastore project. All other copyright for this
// fork are held by [DAOT Labs, 2020]. All rights reserved. Use of this source
// code is governed by MIT license that can be found in the LICENSE file.

package datastore

import (
	"context"
	"errors"
	"io"
	"time"

	key "github.com/daotl/go-datastore/key"
	query "github.com/daotl/go-datastore/query"
)

/*
Datastore represents storage for any key-value pair.

Datastores are general enough to be backed by all kinds of different storage:
in-memory caches, databases, a remote datastore, flat files on disk, etc.

The general idea is to wrap a more complicated storage facility in a simple,
uniform interface, keeping the freedom of using the right tools for the job.
In particular, a Datastore can aggregate other datastores in interesting ways,
like sharded (to distribute load) or tiered access (caches before databases).

While Datastores should be written general enough to accept all sorts of
values, some implementations will undoubtedly have to be specific (e.g. SQL
databases where fields should be decomposed into columns), particularly to
support queries efficiently. Moreover, certain datastores may enforce certain
types of values (e.g. requiring an io.Reader, a specific struct, etc) or
serialization formats (JSON, Protobufs, etc).

IMPORTANT: No Datastore should ever Panic! This is a cross-module interface,
and thus it should behave predictably and handle exceptional conditions with
proper error reporting. Thus, all Datastore calls may return errors, which
should be checked by callers.
*/
type Datastore interface {
	Read
	Write
	// Sync guarantees that any Put or Delete calls under prefix that returned
	// before Sync(prefix) was called will be observed after Sync(prefix)
	// returns, even if the program crashes. If Put/Delete operations already
	// satisfy these requirements then Sync may be a no-op.
	//
	// If the prefix fails to Sync this method returns an error.
<<<<<<< HEAD
	Sync(prefix key.Key) error
=======
	Sync(ctx context.Context, prefix Key) error
>>>>>>> 75489985
	io.Closer
}

// Write is the write-side of the Datastore interface.
type Write interface {
	// Put stores the object `value` named by `key`.
	//
	// The generalized Datastore interface does not impose a value type,
	// allowing various datastore middleware implementations (which do not
	// handle the values directly) to be composed together.
	//
	// Ultimately, the lowest-level datastore will need to do some value checking
	// or risk getting incorrect values. It may also be useful to expose a more
	// type-safe interface to your application, and do the checking up-front.
<<<<<<< HEAD
	Put(key key.Key, value []byte) error

	// Delete removes the value for given `key`. If the key is not in the
	// datastore, this method returns no error.
	Delete(key key.Key) error
=======
	Put(ctx context.Context, key Key, value []byte) error

	// Delete removes the value for given `key`. If the key is not in the
	// datastore, this method returns no error.
	Delete(ctx context.Context, key Key) error
>>>>>>> 75489985
}

// Read is the read-side of the Datastore interface.
type Read interface {
	// Get retrieves the object `value` named by `key`.
	// Get will return ErrNotFound if the key is not mapped to a value.
<<<<<<< HEAD
	Get(key key.Key) (value []byte, err error)
=======
	Get(ctx context.Context, key Key) (value []byte, err error)
>>>>>>> 75489985

	// Has returns whether the `key` is mapped to a `value`.
	// In some contexts, it may be much cheaper only to check for existence of
	// a value, rather than retrieving the value itself. (e.g. HTTP HEAD).
	// The default implementation is found in `GetBackedHas`.
<<<<<<< HEAD
	Has(key key.Key) (exists bool, err error)
=======
	Has(ctx context.Context, key Key) (exists bool, err error)
>>>>>>> 75489985

	// GetSize returns the size of the `value` named by `key`.
	// In some contexts, it may be much cheaper to only get the size of the
	// value rather than retrieving the value itself.
<<<<<<< HEAD
	GetSize(key key.Key) (size int, err error)
=======
	GetSize(ctx context.Context, key Key) (size int, err error)
>>>>>>> 75489985

	// Query searches the datastore and returns a query result. This function
	// may return before the query actually runs. To wait for the query:
	//
	//   result, _ := ds.Query(q)
	//
	//   // use the channel interface; result may come in at different times
	//   for entry := range result.Next() { ... }
	//
	//   // or wait for the query to be completely done
	//   entries, _ := result.Rest()
	//   for entry := range entries { ... }
	//
	Query(ctx context.Context, q query.Query) (query.Results, error)
}

// Batching datastores support deferred, grouped updates to the database.
// `Batch`es do NOT have transactional semantics: updates to the underlying
// datastore are not guaranteed to occur in the same iota of time. Similarly,
// batched updates will not be flushed to the underlying datastore until
// `Commit` has been called. `Txn`s from a `TxnDatastore` have all the
// capabilities of a `Batch`, but the reverse is NOT true.
type Batching interface {
	Datastore

	Batch(ctx context.Context) (Batch, error)
}

// ErrBatchUnsupported is returned if the by Batch if the Datastore doesn't
// actually support batching.
var ErrBatchUnsupported = errors.New("this datastore does not support batching")

// CheckedDatastore is an interface that should be implemented by datastores
// which may need checking on-disk data integrity.
type CheckedDatastore interface {
	Datastore

	Check(ctx context.Context) error
}

// ScrubbedDatastore is an interface that should be implemented by datastores
// which want to provide a mechanism to check data integrity and/or
// error correction.
type ScrubbedDatastore interface {
	Datastore

	Scrub(ctx context.Context) error
}

// GCDatastore is an interface that should be implemented by datastores which
// don't free disk space by just removing data from them.
type GCDatastore interface {
	Datastore

	CollectGarbage(ctx context.Context) error
}

// PersistentDatastore is an interface that should be implemented by datastores
// which can report disk usage.
type PersistentDatastore interface {
	Datastore

	// DiskUsage returns the space used by a datastore, in bytes.
	DiskUsage(ctx context.Context) (uint64, error)
}

// DiskUsage checks if a Datastore is a
// PersistentDatastore and returns its DiskUsage(),
// otherwise returns 0.
func DiskUsage(ctx context.Context, d Datastore) (uint64, error) {
	persDs, ok := d.(PersistentDatastore)
	if !ok {
		return 0, nil
	}
	return persDs.DiskUsage(ctx)
}

// TTLDatastore is an interface that should be implemented by datastores that
// support expiring entries.
type TTLDatastore interface {
	Datastore
	TTL
}

// TTL encapulates the methods that deal with entries with time-to-live.
type TTL interface {
<<<<<<< HEAD
	PutWithTTL(key key.Key, value []byte, ttl time.Duration) error
	SetTTL(key key.Key, ttl time.Duration) error
	GetExpiration(key key.Key) (time.Time, error)
=======
	PutWithTTL(ctx context.Context, key Key, value []byte, ttl time.Duration) error
	SetTTL(ctx context.Context, key Key, ttl time.Duration) error
	GetExpiration(ctx context.Context, key Key) (time.Time, error)
>>>>>>> 75489985
}

// Txn extends the Datastore type. Txns allow users to batch queries and
// mutations to the Datastore into atomic groups, or transactions. Actions
// performed on a transaction will not take hold until a successful call to
// Commit has been made. Likewise, transactions can be aborted by calling
// Discard before a successful Commit has been made.
type Txn interface {
	Read
	Write

	// Commit finalizes a transaction, attempting to commit it to the Datastore.
	// May return an error if the transaction has gone stale. The presence of an
	// error is an indication that the data was not committed to the Datastore.
	Commit(ctx context.Context) error
	// Discard throws away changes recorded in a transaction without committing
	// them to the underlying Datastore. Any calls made to Discard after Commit
	// has been successfully called will have no effect on the transaction and
	// state of the Datastore, making it safe to defer.
	Discard(ctx context.Context)
}

// TxnDatastore is an interface that should be implemented by datastores that
// support transactions.
type TxnDatastore interface {
	Datastore

	NewTransaction(ctx context.Context, readOnly bool) (Txn, error)
}

// Errors

type dsError struct {
	error
	isNotFound bool
}

func (e *dsError) NotFound() bool {
	return e.isNotFound
}

// ErrNotFound is returned by Get and GetSize when a datastore does not map the
// given key to a value.
var ErrNotFound error = &dsError{error: errors.New("datastore: key not found"), isNotFound: true}

// GetBackedHas provides a default Datastore.Has implementation.
// It exists so Datastore.Has implementations can use it, like so:
//
// func (*d SomeDatastore) Has(key Key) (exists bool, err error) {
//   return GetBackedHas(d, key)
// }
<<<<<<< HEAD
func GetBackedHas(ds Read, key key.Key) (bool, error) {
	_, err := ds.Get(key)
=======
func GetBackedHas(ctx context.Context, ds Read, key Key) (bool, error) {
	_, err := ds.Get(ctx, key)
>>>>>>> 75489985
	switch err {
	case nil:
		return true, nil
	case ErrNotFound:
		return false, nil
	default:
		return false, err
	}
}

// GetBackedSize provides a default Datastore.GetSize implementation.
// It exists so Datastore.GetSize implementations can use it, like so:
//
// func (*d SomeDatastore) GetSize(key Key) (size int, err error) {
//   return GetBackedSize(d, key)
// }
<<<<<<< HEAD
func GetBackedSize(ds Read, key key.Key) (int, error) {
	value, err := ds.Get(key)
=======
func GetBackedSize(ctx context.Context, ds Read, key Key) (int, error) {
	value, err := ds.Get(ctx, key)
>>>>>>> 75489985
	if err == nil {
		return len(value), nil
	}
	return -1, err
}

type Batch interface {
	Write

	Commit(ctx context.Context) error
}<|MERGE_RESOLUTION|>--- conflicted
+++ resolved
@@ -11,8 +11,8 @@
 	"io"
 	"time"
 
-	key "github.com/daotl/go-datastore/key"
-	query "github.com/daotl/go-datastore/query"
+	"github.com/daotl/go-datastore/key"
+	"github.com/daotl/go-datastore/query"
 )
 
 /*
@@ -47,11 +47,7 @@
 	// satisfy these requirements then Sync may be a no-op.
 	//
 	// If the prefix fails to Sync this method returns an error.
-<<<<<<< HEAD
-	Sync(prefix key.Key) error
-=======
-	Sync(ctx context.Context, prefix Key) error
->>>>>>> 75489985
+	Sync(ctx context.Context, prefix key.Key) error
 	io.Closer
 }
 
@@ -66,49 +62,29 @@
 	// Ultimately, the lowest-level datastore will need to do some value checking
 	// or risk getting incorrect values. It may also be useful to expose a more
 	// type-safe interface to your application, and do the checking up-front.
-<<<<<<< HEAD
-	Put(key key.Key, value []byte) error
+	Put(ctx context.Context, key key.Key, value []byte) error
 
 	// Delete removes the value for given `key`. If the key is not in the
 	// datastore, this method returns no error.
-	Delete(key key.Key) error
-=======
-	Put(ctx context.Context, key Key, value []byte) error
-
-	// Delete removes the value for given `key`. If the key is not in the
-	// datastore, this method returns no error.
-	Delete(ctx context.Context, key Key) error
->>>>>>> 75489985
+	Delete(ctx context.Context, key key.Key) error
 }
 
 // Read is the read-side of the Datastore interface.
 type Read interface {
 	// Get retrieves the object `value` named by `key`.
 	// Get will return ErrNotFound if the key is not mapped to a value.
-<<<<<<< HEAD
-	Get(key key.Key) (value []byte, err error)
-=======
-	Get(ctx context.Context, key Key) (value []byte, err error)
->>>>>>> 75489985
+	Get(ctx context.Context, key key.Key) (value []byte, err error)
 
 	// Has returns whether the `key` is mapped to a `value`.
 	// In some contexts, it may be much cheaper only to check for existence of
 	// a value, rather than retrieving the value itself. (e.g. HTTP HEAD).
 	// The default implementation is found in `GetBackedHas`.
-<<<<<<< HEAD
-	Has(key key.Key) (exists bool, err error)
-=======
-	Has(ctx context.Context, key Key) (exists bool, err error)
->>>>>>> 75489985
+	Has(ctx context.Context, key key.Key) (exists bool, err error)
 
 	// GetSize returns the size of the `value` named by `key`.
 	// In some contexts, it may be much cheaper to only get the size of the
 	// value rather than retrieving the value itself.
-<<<<<<< HEAD
-	GetSize(key key.Key) (size int, err error)
-=======
-	GetSize(ctx context.Context, key Key) (size int, err error)
->>>>>>> 75489985
+	GetSize(ctx context.Context, key key.Key) (size int, err error)
 
 	// Query searches the datastore and returns a query result. This function
 	// may return before the query actually runs. To wait for the query:
@@ -195,15 +171,9 @@
 
 // TTL encapulates the methods that deal with entries with time-to-live.
 type TTL interface {
-<<<<<<< HEAD
-	PutWithTTL(key key.Key, value []byte, ttl time.Duration) error
-	SetTTL(key key.Key, ttl time.Duration) error
-	GetExpiration(key key.Key) (time.Time, error)
-=======
-	PutWithTTL(ctx context.Context, key Key, value []byte, ttl time.Duration) error
-	SetTTL(ctx context.Context, key Key, ttl time.Duration) error
-	GetExpiration(ctx context.Context, key Key) (time.Time, error)
->>>>>>> 75489985
+	PutWithTTL(ctx context.Context, key key.Key, value []byte, ttl time.Duration) error
+	SetTTL(ctx context.Context, key key.Key, ttl time.Duration) error
+	GetExpiration(ctx context.Context, key key.Key) (time.Time, error)
 }
 
 // Txn extends the Datastore type. Txns allow users to batch queries and
@@ -255,13 +225,8 @@
 // func (*d SomeDatastore) Has(key Key) (exists bool, err error) {
 //   return GetBackedHas(d, key)
 // }
-<<<<<<< HEAD
-func GetBackedHas(ds Read, key key.Key) (bool, error) {
-	_, err := ds.Get(key)
-=======
-func GetBackedHas(ctx context.Context, ds Read, key Key) (bool, error) {
+func GetBackedHas(ctx context.Context, ds Read, key key.Key) (bool, error) {
 	_, err := ds.Get(ctx, key)
->>>>>>> 75489985
 	switch err {
 	case nil:
 		return true, nil
@@ -278,13 +243,8 @@
 // func (*d SomeDatastore) GetSize(key Key) (size int, err error) {
 //   return GetBackedSize(d, key)
 // }
-<<<<<<< HEAD
-func GetBackedSize(ds Read, key key.Key) (int, error) {
-	value, err := ds.Get(key)
-=======
-func GetBackedSize(ctx context.Context, ds Read, key Key) (int, error) {
+func GetBackedSize(ctx context.Context, ds Read, key key.Key) (int, error) {
 	value, err := ds.Get(ctx, key)
->>>>>>> 75489985
 	if err == nil {
 		return len(value), nil
 	}
