// Copyright for portions of this fork are held by [Juan Batiz-Benet, 2016]
// as part of the original go-datastore project. All other copyright for this
// fork are held by [DAOT Labs, 2020]. All rights reserved. Use of this source
// code is governed by MIT license that can be found in the LICENSE file.

package datastore

import (
	"context"
	"log"

	key "github.com/daotl/go-datastore/key"
	dsq "github.com/daotl/go-datastore/query"
)

// Here are some basic datastore implementations.

// MapDatastore uses a standard Go map for internal storage.
type MapDatastore struct {
	ktype  key.KeyType
	values map[string][]byte
}

// NewMapDatastore constructs a MapDatastore. It is _not_ thread-safe by
// default, wrap using sync.MutexWrap if you need thread safety (the answer here
// is usually yes).
func NewMapDatastore(ktype key.KeyType) (d *MapDatastore, err error) {
	if !(ktype == key.KeyTypeString || ktype == key.KeyTypeBytes) {
		return nil, key.ErrKeyTypeNotSupported
	}
	return &MapDatastore{
		ktype:  ktype,
		values: make(map[string][]byte),
	}, nil
}

// Put implements Datastore.Put
<<<<<<< HEAD
func (d *MapDatastore) Put(key key.Key, value []byte) (err error) {
	d.values[key.String()] = value
=======
func (d *MapDatastore) Put(ctx context.Context, key Key, value []byte) (err error) {
	d.values[key] = value
>>>>>>> 75489985
	return nil
}

// Sync implements Datastore.Sync
<<<<<<< HEAD
func (d *MapDatastore) Sync(prefix key.Key) error {
=======
func (d *MapDatastore) Sync(ctx context.Context, prefix Key) error {
>>>>>>> 75489985
	return nil
}

// Get implements Datastore.Get
<<<<<<< HEAD
func (d *MapDatastore) Get(key key.Key) (value []byte, err error) {
	val, found := d.values[key.String()]
=======
func (d *MapDatastore) Get(ctx context.Context, key Key) (value []byte, err error) {
	val, found := d.values[key]
>>>>>>> 75489985
	if !found {
		return nil, ErrNotFound
	}
	return val, nil
}

// Has implements Datastore.Has
<<<<<<< HEAD
func (d *MapDatastore) Has(key key.Key) (exists bool, err error) {
	_, found := d.values[key.String()]
=======
func (d *MapDatastore) Has(ctx context.Context, key Key) (exists bool, err error) {
	_, found := d.values[key]
>>>>>>> 75489985
	return found, nil
}

// GetSize implements Datastore.GetSize
<<<<<<< HEAD
func (d *MapDatastore) GetSize(key key.Key) (size int, err error) {
	if v, found := d.values[key.String()]; found {
=======
func (d *MapDatastore) GetSize(ctx context.Context, key Key) (size int, err error) {
	if v, found := d.values[key]; found {
>>>>>>> 75489985
		return len(v), nil
	}
	return -1, ErrNotFound
}

// Delete implements Datastore.Delete
<<<<<<< HEAD
func (d *MapDatastore) Delete(key key.Key) (err error) {
	delete(d.values, key.String())
=======
func (d *MapDatastore) Delete(ctx context.Context, key Key) (err error) {
	delete(d.values, key)
>>>>>>> 75489985
	return nil
}

// Query implements Datastore.Query
func (d *MapDatastore) Query(ctx context.Context, q dsq.Query) (dsq.Results, error) {
	re := make([]dsq.Entry, 0, len(d.values))
	for k, v := range d.values {
		var ek key.Key
		switch d.ktype {
		case key.KeyTypeString:
			ek = key.RawStrKey(k)
		case 1:
			ek = key.NewBytesKeyFromString(k)
		default:
			panic(key.ErrKeyTypeNotSupported)
		}
		e := dsq.Entry{Key: ek, Size: len(v)}
		if !q.KeysOnly {
			e.Value = v
		}
		re = append(re, e)
	}
	r := dsq.ResultsWithEntries(q, re)
	r = dsq.NaiveQueryApply(q, r)
	return r, nil
}

func (d *MapDatastore) Batch(ctx context.Context) (Batch, error) {
	return NewBasicBatch(d), nil
}

func (d *MapDatastore) Close() error {
	return nil
}

// NullDatastore stores nothing, but conforms to the API.
// Useful to test with.
type NullDatastore struct {
}

// NewNullDatastore constructs a null datastoe
func NewNullDatastore() *NullDatastore {
	return &NullDatastore{}
}

// Put implements Datastore.Put
<<<<<<< HEAD
func (d *NullDatastore) Put(key key.Key, value []byte) (err error) {
=======
func (d *NullDatastore) Put(ctx context.Context, key Key, value []byte) (err error) {
>>>>>>> 75489985
	return nil
}

// Sync implements Datastore.Sync
<<<<<<< HEAD
func (d *NullDatastore) Sync(prefix key.Key) error {
=======
func (d *NullDatastore) Sync(ctx context.Context, prefix Key) error {
>>>>>>> 75489985
	return nil
}

// Get implements Datastore.Get
<<<<<<< HEAD
func (d *NullDatastore) Get(key key.Key) (value []byte, err error) {
=======
func (d *NullDatastore) Get(ctx context.Context, key Key) (value []byte, err error) {
>>>>>>> 75489985
	return nil, ErrNotFound
}

// Has implements Datastore.Has
<<<<<<< HEAD
func (d *NullDatastore) Has(key key.Key) (exists bool, err error) {
=======
func (d *NullDatastore) Has(ctx context.Context, key Key) (exists bool, err error) {
>>>>>>> 75489985
	return false, nil
}

// Has implements Datastore.GetSize
<<<<<<< HEAD
func (d *NullDatastore) GetSize(key key.Key) (size int, err error) {
=======
func (d *NullDatastore) GetSize(ctx context.Context, key Key) (size int, err error) {
>>>>>>> 75489985
	return -1, ErrNotFound
}

// Delete implements Datastore.Delete
<<<<<<< HEAD
func (d *NullDatastore) Delete(key key.Key) (err error) {
=======
func (d *NullDatastore) Delete(ctx context.Context, key Key) (err error) {
>>>>>>> 75489985
	return nil
}

// Query implements Datastore.Query
func (d *NullDatastore) Query(ctx context.Context, q dsq.Query) (dsq.Results, error) {
	return dsq.ResultsWithEntries(q, nil), nil
}

func (d *NullDatastore) Batch() (Batch, error) {
	return NewBasicBatch(d), nil
}

func (d *NullDatastore) Close() error {
	return nil
}

// LogDatastore logs all accesses through the datastore.
type LogDatastore struct {
	Name  string
	child Datastore
}

// Shim is a datastore which has a child.
type Shim interface {
	Datastore

	Children() []Datastore
}

// NewLogDatastore constructs a log datastore.
func NewLogDatastore(ds Datastore, name string) *LogDatastore {
	if len(name) < 1 {
		name = "LogDatastore"
	}
	return &LogDatastore{Name: name, child: ds}
}

// Children implements Shim
func (d *LogDatastore) Children() []Datastore {
	return []Datastore{d.child}
}

// Put implements Datastore.Put
<<<<<<< HEAD
func (d *LogDatastore) Put(key key.Key, value []byte) (err error) {
=======
func (d *LogDatastore) Put(ctx context.Context, key Key, value []byte) (err error) {
>>>>>>> 75489985
	log.Printf("%s: Put %s\n", d.Name, key)
	// log.Printf("%s: Put %s ```%s```", d.Name, key, value)
	return d.child.Put(ctx, key, value)
}

// Sync implements Datastore.Sync
<<<<<<< HEAD
func (d *LogDatastore) Sync(prefix key.Key) error {
=======
func (d *LogDatastore) Sync(ctx context.Context, prefix Key) error {
>>>>>>> 75489985
	log.Printf("%s: Sync %s\n", d.Name, prefix)
	return d.child.Sync(ctx, prefix)
}

// Get implements Datastore.Get
<<<<<<< HEAD
func (d *LogDatastore) Get(key key.Key) (value []byte, err error) {
=======
func (d *LogDatastore) Get(ctx context.Context, key Key) (value []byte, err error) {
>>>>>>> 75489985
	log.Printf("%s: Get %s\n", d.Name, key)
	return d.child.Get(ctx, key)
}

// Has implements Datastore.Has
<<<<<<< HEAD
func (d *LogDatastore) Has(key key.Key) (exists bool, err error) {
=======
func (d *LogDatastore) Has(ctx context.Context, key Key) (exists bool, err error) {
>>>>>>> 75489985
	log.Printf("%s: Has %s\n", d.Name, key)
	return d.child.Has(ctx, key)
}

// GetSize implements Datastore.GetSize
<<<<<<< HEAD
func (d *LogDatastore) GetSize(key key.Key) (size int, err error) {
=======
func (d *LogDatastore) GetSize(ctx context.Context, key Key) (size int, err error) {
>>>>>>> 75489985
	log.Printf("%s: GetSize %s\n", d.Name, key)
	return d.child.GetSize(ctx, key)
}

// Delete implements Datastore.Delete
<<<<<<< HEAD
func (d *LogDatastore) Delete(key key.Key) (err error) {
=======
func (d *LogDatastore) Delete(ctx context.Context, key Key) (err error) {
>>>>>>> 75489985
	log.Printf("%s: Delete %s\n", d.Name, key)
	return d.child.Delete(ctx, key)
}

// DiskUsage implements the PersistentDatastore interface.
func (d *LogDatastore) DiskUsage(ctx context.Context) (uint64, error) {
	log.Printf("%s: DiskUsage\n", d.Name)
	return DiskUsage(ctx, d.child)
}

// Query implements Datastore.Query
func (d *LogDatastore) Query(ctx context.Context, q dsq.Query) (dsq.Results, error) {
	log.Printf("%s: Query\n", d.Name)
	log.Printf("%s: q.Prefix: %s\n", d.Name, q.Prefix)
	log.Printf("%s: q.Range: [%s, %s)\n", d.Name, q.Range.Start, q.Range.End)
	log.Printf("%s: q.KeysOnly: %v\n", d.Name, q.KeysOnly)
	log.Printf("%s: q.Filters: %d\n", d.Name, len(q.Filters))
	log.Printf("%s: q.Orders: %d\n", d.Name, len(q.Orders))
	log.Printf("%s: q.Offset: %d\n", d.Name, q.Offset)

	return d.child.Query(ctx, q)
}

// LogBatch logs all accesses through the batch.
type LogBatch struct {
	Name  string
	child Batch
}

func (d *LogDatastore) Batch(ctx context.Context) (Batch, error) {
	log.Printf("%s: Batch\n", d.Name)
	if bds, ok := d.child.(Batching); ok {
		b, err := bds.Batch(ctx)

		if err != nil {
			return nil, err
		}
		return &LogBatch{
			Name:  d.Name,
			child: b,
		}, nil
	}
	return nil, ErrBatchUnsupported
}

// Put implements Batch.Put
<<<<<<< HEAD
func (d *LogBatch) Put(key key.Key, value []byte) (err error) {
=======
func (d *LogBatch) Put(ctx context.Context, key Key, value []byte) (err error) {
>>>>>>> 75489985
	log.Printf("%s: BatchPut %s\n", d.Name, key)
	// log.Printf("%s: Put %s ```%s```", d.Name, key, value)
	return d.child.Put(ctx, key, value)
}

// Delete implements Batch.Delete
<<<<<<< HEAD
func (d *LogBatch) Delete(key key.Key) (err error) {
=======
func (d *LogBatch) Delete(ctx context.Context, key Key) (err error) {
>>>>>>> 75489985
	log.Printf("%s: BatchDelete %s\n", d.Name, key)
	return d.child.Delete(ctx, key)
}

// Commit implements Batch.Commit
func (d *LogBatch) Commit(ctx context.Context) (err error) {
	log.Printf("%s: BatchCommit\n", d.Name)
	return d.child.Commit(ctx)
}

func (d *LogDatastore) Close() error {
	log.Printf("%s: Close\n", d.Name)
	return d.child.Close()
}

func (d *LogDatastore) Check(ctx context.Context) error {
	if c, ok := d.child.(CheckedDatastore); ok {
		return c.Check(ctx)
	}
	return nil
}

func (d *LogDatastore) Scrub(ctx context.Context) error {
	if c, ok := d.child.(ScrubbedDatastore); ok {
		return c.Scrub(ctx)
	}
	return nil
}

func (d *LogDatastore) CollectGarbage(ctx context.Context) error {
	if c, ok := d.child.(GCDatastore); ok {
		return c.CollectGarbage(ctx)
	}
	return nil
}<|MERGE_RESOLUTION|>--- conflicted
+++ resolved
@@ -9,7 +9,7 @@
 	"context"
 	"log"
 
-	key "github.com/daotl/go-datastore/key"
+	"github.com/daotl/go-datastore/key"
 	dsq "github.com/daotl/go-datastore/query"
 )
 
@@ -35,33 +35,19 @@
 }
 
 // Put implements Datastore.Put
-<<<<<<< HEAD
-func (d *MapDatastore) Put(key key.Key, value []byte) (err error) {
+func (d *MapDatastore) Put(ctx context.Context, key key.Key, value []byte) (err error) {
 	d.values[key.String()] = value
-=======
-func (d *MapDatastore) Put(ctx context.Context, key Key, value []byte) (err error) {
-	d.values[key] = value
->>>>>>> 75489985
 	return nil
 }
 
 // Sync implements Datastore.Sync
-<<<<<<< HEAD
-func (d *MapDatastore) Sync(prefix key.Key) error {
-=======
-func (d *MapDatastore) Sync(ctx context.Context, prefix Key) error {
->>>>>>> 75489985
+func (d *MapDatastore) Sync(ctx context.Context, prefix key.Key) error {
 	return nil
 }
 
 // Get implements Datastore.Get
-<<<<<<< HEAD
-func (d *MapDatastore) Get(key key.Key) (value []byte, err error) {
+func (d *MapDatastore) Get(ctx context.Context, key key.Key) (value []byte, err error) {
 	val, found := d.values[key.String()]
-=======
-func (d *MapDatastore) Get(ctx context.Context, key Key) (value []byte, err error) {
-	val, found := d.values[key]
->>>>>>> 75489985
 	if !found {
 		return nil, ErrNotFound
 	}
@@ -69,37 +55,22 @@
 }
 
 // Has implements Datastore.Has
-<<<<<<< HEAD
-func (d *MapDatastore) Has(key key.Key) (exists bool, err error) {
+func (d *MapDatastore) Has(ctx context.Context, key key.Key) (exists bool, err error) {
 	_, found := d.values[key.String()]
-=======
-func (d *MapDatastore) Has(ctx context.Context, key Key) (exists bool, err error) {
-	_, found := d.values[key]
->>>>>>> 75489985
 	return found, nil
 }
 
 // GetSize implements Datastore.GetSize
-<<<<<<< HEAD
-func (d *MapDatastore) GetSize(key key.Key) (size int, err error) {
+func (d *MapDatastore) GetSize(ctx context.Context, key key.Key) (size int, err error) {
 	if v, found := d.values[key.String()]; found {
-=======
-func (d *MapDatastore) GetSize(ctx context.Context, key Key) (size int, err error) {
-	if v, found := d.values[key]; found {
->>>>>>> 75489985
 		return len(v), nil
 	}
 	return -1, ErrNotFound
 }
 
 // Delete implements Datastore.Delete
-<<<<<<< HEAD
-func (d *MapDatastore) Delete(key key.Key) (err error) {
+func (d *MapDatastore) Delete(ctx context.Context, key key.Key) (err error) {
 	delete(d.values, key.String())
-=======
-func (d *MapDatastore) Delete(ctx context.Context, key Key) (err error) {
-	delete(d.values, key)
->>>>>>> 75489985
 	return nil
 }
 
@@ -146,56 +117,32 @@
 }
 
 // Put implements Datastore.Put
-<<<<<<< HEAD
-func (d *NullDatastore) Put(key key.Key, value []byte) (err error) {
-=======
-func (d *NullDatastore) Put(ctx context.Context, key Key, value []byte) (err error) {
->>>>>>> 75489985
+func (d *NullDatastore) Put(ctx context.Context, key key.Key, value []byte) (err error) {
 	return nil
 }
 
 // Sync implements Datastore.Sync
-<<<<<<< HEAD
-func (d *NullDatastore) Sync(prefix key.Key) error {
-=======
-func (d *NullDatastore) Sync(ctx context.Context, prefix Key) error {
->>>>>>> 75489985
+func (d *NullDatastore) Sync(ctx context.Context, prefix key.Key) error {
 	return nil
 }
 
 // Get implements Datastore.Get
-<<<<<<< HEAD
-func (d *NullDatastore) Get(key key.Key) (value []byte, err error) {
-=======
-func (d *NullDatastore) Get(ctx context.Context, key Key) (value []byte, err error) {
->>>>>>> 75489985
+func (d *NullDatastore) Get(ctx context.Context, key key.Key) (value []byte, err error) {
 	return nil, ErrNotFound
 }
 
 // Has implements Datastore.Has
-<<<<<<< HEAD
-func (d *NullDatastore) Has(key key.Key) (exists bool, err error) {
-=======
-func (d *NullDatastore) Has(ctx context.Context, key Key) (exists bool, err error) {
->>>>>>> 75489985
+func (d *NullDatastore) Has(ctx context.Context, key key.Key) (exists bool, err error) {
 	return false, nil
 }
 
 // Has implements Datastore.GetSize
-<<<<<<< HEAD
-func (d *NullDatastore) GetSize(key key.Key) (size int, err error) {
-=======
-func (d *NullDatastore) GetSize(ctx context.Context, key Key) (size int, err error) {
->>>>>>> 75489985
+func (d *NullDatastore) GetSize(ctx context.Context, key key.Key) (size int, err error) {
 	return -1, ErrNotFound
 }
 
 // Delete implements Datastore.Delete
-<<<<<<< HEAD
-func (d *NullDatastore) Delete(key key.Key) (err error) {
-=======
-func (d *NullDatastore) Delete(ctx context.Context, key Key) (err error) {
->>>>>>> 75489985
+func (d *NullDatastore) Delete(ctx context.Context, key key.Key) (err error) {
 	return nil
 }
 
@@ -239,62 +186,38 @@
 }
 
 // Put implements Datastore.Put
-<<<<<<< HEAD
-func (d *LogDatastore) Put(key key.Key, value []byte) (err error) {
-=======
-func (d *LogDatastore) Put(ctx context.Context, key Key, value []byte) (err error) {
->>>>>>> 75489985
+func (d *LogDatastore) Put(ctx context.Context, key key.Key, value []byte) (err error) {
 	log.Printf("%s: Put %s\n", d.Name, key)
 	// log.Printf("%s: Put %s ```%s```", d.Name, key, value)
 	return d.child.Put(ctx, key, value)
 }
 
 // Sync implements Datastore.Sync
-<<<<<<< HEAD
-func (d *LogDatastore) Sync(prefix key.Key) error {
-=======
-func (d *LogDatastore) Sync(ctx context.Context, prefix Key) error {
->>>>>>> 75489985
+func (d *LogDatastore) Sync(ctx context.Context, prefix key.Key) error {
 	log.Printf("%s: Sync %s\n", d.Name, prefix)
 	return d.child.Sync(ctx, prefix)
 }
 
 // Get implements Datastore.Get
-<<<<<<< HEAD
-func (d *LogDatastore) Get(key key.Key) (value []byte, err error) {
-=======
-func (d *LogDatastore) Get(ctx context.Context, key Key) (value []byte, err error) {
->>>>>>> 75489985
+func (d *LogDatastore) Get(ctx context.Context, key key.Key) (value []byte, err error) {
 	log.Printf("%s: Get %s\n", d.Name, key)
 	return d.child.Get(ctx, key)
 }
 
 // Has implements Datastore.Has
-<<<<<<< HEAD
-func (d *LogDatastore) Has(key key.Key) (exists bool, err error) {
-=======
-func (d *LogDatastore) Has(ctx context.Context, key Key) (exists bool, err error) {
->>>>>>> 75489985
+func (d *LogDatastore) Has(ctx context.Context, key key.Key) (exists bool, err error) {
 	log.Printf("%s: Has %s\n", d.Name, key)
 	return d.child.Has(ctx, key)
 }
 
 // GetSize implements Datastore.GetSize
-<<<<<<< HEAD
-func (d *LogDatastore) GetSize(key key.Key) (size int, err error) {
-=======
-func (d *LogDatastore) GetSize(ctx context.Context, key Key) (size int, err error) {
->>>>>>> 75489985
+func (d *LogDatastore) GetSize(ctx context.Context, key key.Key) (size int, err error) {
 	log.Printf("%s: GetSize %s\n", d.Name, key)
 	return d.child.GetSize(ctx, key)
 }
 
 // Delete implements Datastore.Delete
-<<<<<<< HEAD
-func (d *LogDatastore) Delete(key key.Key) (err error) {
-=======
-func (d *LogDatastore) Delete(ctx context.Context, key Key) (err error) {
->>>>>>> 75489985
+func (d *LogDatastore) Delete(ctx context.Context, key key.Key) (err error) {
 	log.Printf("%s: Delete %s\n", d.Name, key)
 	return d.child.Delete(ctx, key)
 }
@@ -341,22 +264,14 @@
 }
 
 // Put implements Batch.Put
-<<<<<<< HEAD
-func (d *LogBatch) Put(key key.Key, value []byte) (err error) {
-=======
-func (d *LogBatch) Put(ctx context.Context, key Key, value []byte) (err error) {
->>>>>>> 75489985
+func (d *LogBatch) Put(ctx context.Context, key key.Key, value []byte) (err error) {
 	log.Printf("%s: BatchPut %s\n", d.Name, key)
 	// log.Printf("%s: Put %s ```%s```", d.Name, key, value)
 	return d.child.Put(ctx, key, value)
 }
 
 // Delete implements Batch.Delete
-<<<<<<< HEAD
-func (d *LogBatch) Delete(key key.Key) (err error) {
-=======
-func (d *LogBatch) Delete(ctx context.Context, key Key) (err error) {
->>>>>>> 75489985
+func (d *LogBatch) Delete(ctx context.Context, key key.Key) (err error) {
 	log.Printf("%s: BatchDelete %s\n", d.Name, key)
 	return d.child.Delete(ctx, key)
 }
