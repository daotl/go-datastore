--- conflicted
+++ resolved
@@ -1,12 +1,8 @@
 module github.com/daotl/go-datastore/fuzz
 
-<<<<<<< HEAD
-go 1.14
+go 1.17
 
 replace github.com/daotl/go-datastore => ../
-=======
-go 1.16
->>>>>>> 75489985
 
 require (
 	github.com/daotl/go-datastore v0.4.7
