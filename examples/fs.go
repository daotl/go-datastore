--- conflicted
+++ resolved
@@ -58,11 +58,7 @@
 }
 
 // Put stores the given value.
-<<<<<<< HEAD
-func (d *Datastore) Put(key key.Key, value []byte) (err error) {
-=======
-func (d *Datastore) Put(ctx context.Context, key ds.Key, value []byte) (err error) {
->>>>>>> 75489985
+func (d *Datastore) Put(ctx context.Context, key key.Key, value []byte) (err error) {
 	fn := d.KeyFilename(key)
 
 	// mkdirall above.
@@ -76,20 +72,12 @@
 
 // Sync would ensure that any previous Puts under the prefix are written to disk.
 // However, they already are.
-<<<<<<< HEAD
-func (d *Datastore) Sync(prefix key.Key) error {
-=======
-func (d *Datastore) Sync(ctx context.Context, prefix ds.Key) error {
->>>>>>> 75489985
+func (d *Datastore) Sync(ctx context.Context, prefix key.Key) error {
 	return nil
 }
 
 // Get returns the value for given key
-<<<<<<< HEAD
-func (d *Datastore) Get(key key.Key) (value []byte, err error) {
-=======
-func (d *Datastore) Get(ctx context.Context, key ds.Key) (value []byte, err error) {
->>>>>>> 75489985
+func (d *Datastore) Get(ctx context.Context, key key.Key) (value []byte, err error) {
 	fn := d.KeyFilename(key)
 	if !isFile(fn) {
 		return nil, ds.ErrNotFound
@@ -99,29 +87,16 @@
 }
 
 // Has returns whether the datastore has a value for a given key
-<<<<<<< HEAD
-func (d *Datastore) Has(key key.Key) (exists bool, err error) {
-	return ds.GetBackedHas(d, key)
-}
-
-func (d *Datastore) GetSize(key key.Key) (size int, err error) {
-	return ds.GetBackedSize(d, key)
+func (d *Datastore) Has(ctx context.Context, key key.Key) (exists bool, err error) {
+	return ds.GetBackedHas(ctx, d, key)
+}
+
+func (d *Datastore) GetSize(ctx context.Context, key key.Key) (size int, err error) {
+	return ds.GetBackedSize(ctx, d, key)
 }
 
 // Delete removes the value for given key
-func (d *Datastore) Delete(key key.Key) (err error) {
-=======
-func (d *Datastore) Has(ctx context.Context, key ds.Key) (exists bool, err error) {
-	return ds.GetBackedHas(ctx, d, key)
-}
-
-func (d *Datastore) GetSize(ctx context.Context, key ds.Key) (size int, err error) {
-	return ds.GetBackedSize(ctx, d, key)
-}
-
-// Delete removes the value for given key
-func (d *Datastore) Delete(ctx context.Context, key ds.Key) (err error) {
->>>>>>> 75489985
+func (d *Datastore) Delete(ctx context.Context, key key.Key) (err error) {
 	fn := d.KeyFilename(key)
 	if !isFile(fn) {
 		return nil
