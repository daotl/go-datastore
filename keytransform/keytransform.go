// Copyright for portions of this fork are held by [Juan Batiz-Benet, 2016]
// as part of the original go-datastore project. All other copyright for this
// fork are held by [DAOT Labs, 2020]. All rights reserved. Use of this source
// code is governed by MIT license that can be found in the LICENSE file.

package keytransform

import (
<<<<<<< HEAD
	ds "github.com/daotl/go-datastore"
	key "github.com/daotl/go-datastore/key"
	dsq "github.com/daotl/go-datastore/query"
=======
	"context"

	ds "github.com/ipfs/go-datastore"
	dsq "github.com/ipfs/go-datastore/query"
>>>>>>> 75489985
)

// Wrap wraps a given datastore with a KeyTransform function.
// The resulting wrapped datastore will use the transform on all Datastore
// operations.
func Wrap(child ds.Datastore, t KeyTransform) *Datastore {
	if t == nil {
		panic("t (KeyTransform) is nil")
	}

	if child == nil {
		panic("child (ds.Datastore) is nil")
	}

	return &Datastore{child: child, KeyTransform: t}
}

// Datastore keeps a KeyTransform function
type Datastore struct {
	child ds.Datastore

	KeyTransform
}

// Children implements ds.Shim
func (d *Datastore) Children() []ds.Datastore {
	return []ds.Datastore{d.child}
}

// Put stores the given value, transforming the key first.
<<<<<<< HEAD
func (d *Datastore) Put(key key.Key, value []byte) (err error) {
	return d.child.Put(d.ConvertKey(key), value)
}

// Sync implements Datastore.Sync
func (d *Datastore) Sync(prefix key.Key) error {
	return d.child.Sync(d.ConvertKey(prefix))
}

// Get returns the value for given key, transforming the key first.
func (d *Datastore) Get(key key.Key) (value []byte, err error) {
	return d.child.Get(d.ConvertKey(key))
=======
func (d *Datastore) Put(ctx context.Context, key ds.Key, value []byte) (err error) {
	return d.child.Put(ctx, d.ConvertKey(key), value)
}

// Sync implements Datastore.Sync
func (d *Datastore) Sync(ctx context.Context, prefix ds.Key) error {
	return d.child.Sync(ctx, d.ConvertKey(prefix))
}

// Get returns the value for given key, transforming the key first.
func (d *Datastore) Get(ctx context.Context, key ds.Key) (value []byte, err error) {
	return d.child.Get(ctx, d.ConvertKey(key))
>>>>>>> 75489985
}

// Has returns whether the datastore has a value for a given key, transforming
// the key first.
<<<<<<< HEAD
func (d *Datastore) Has(key key.Key) (exists bool, err error) {
	return d.child.Has(d.ConvertKey(key))
=======
func (d *Datastore) Has(ctx context.Context, key ds.Key) (exists bool, err error) {
	return d.child.Has(ctx, d.ConvertKey(key))
>>>>>>> 75489985
}

// GetSize returns the size of the value named by the given key, transforming
// the key first.
<<<<<<< HEAD
func (d *Datastore) GetSize(key key.Key) (size int, err error) {
	return d.child.GetSize(d.ConvertKey(key))
}

// Delete removes the value for given key
func (d *Datastore) Delete(key key.Key) (err error) {
	return d.child.Delete(d.ConvertKey(key))
=======
func (d *Datastore) GetSize(ctx context.Context, key ds.Key) (size int, err error) {
	return d.child.GetSize(ctx, d.ConvertKey(key))
}

// Delete removes the value for given key
func (d *Datastore) Delete(ctx context.Context, key ds.Key) (err error) {
	return d.child.Delete(ctx, d.ConvertKey(key))
>>>>>>> 75489985
}

// Query implements Query, inverting keys on the way back out.
func (d *Datastore) Query(ctx context.Context, q dsq.Query) (dsq.Results, error) {
	nq, cq := d.prepareQuery(q)

	cqr, err := d.child.Query(ctx, cq)
	if err != nil {
		return nil, err
	}

	qr := dsq.ResultsFromIterator(q, dsq.Iterator{
		Next: func() (dsq.Result, bool) {
			r, ok := cqr.NextSync()
			if !ok {
				return r, false
			}
			if r.Error == nil {
				r.Entry.Key = d.InvertKey(r.Entry.Key)
			}
			return r, true
		},
		Close: func() error {
			return cqr.Close()
		},
	})
	return dsq.NaiveQueryApply(nq, qr), nil
}

// Split the query into a child query and a naive query. That way, we can make
// the child datastore do as much work as possible.
func (d *Datastore) prepareQuery(q dsq.Query) (naive, child dsq.Query) {

	// First, put everything in the child query. Then, start taking things
	// out.
	child = q

	// Always let the child handle the key prefix.
	child.Prefix = d.ConvertKey(key.Clean(child.Prefix))

	// Always let the child handle the key range.
	child.Range = dsq.Range{}
	if child.Range.Start != nil {
		child.Range.Start = d.ConvertKey(child.Range.Start)
	}
	if child.Range.End != nil {
		child.Range.End = d.ConvertKey(child.Range.End)
	}

	// Check if the key transform is order-preserving so we can use the
	// child datastore's built-in ordering.
	orderPreserving := false
	switch d.KeyTransform.(type) {
	case PrefixTransform, *PrefixTransform:
		orderPreserving = true
	}

	// Try to let the child handle ordering.
orders:
	for i, o := range child.Orders {
		switch o.(type) {
		case dsq.OrderByValue, *dsq.OrderByValue,
			dsq.OrderByValueDescending, *dsq.OrderByValueDescending:
			// Key doesn't matter.
			continue
		case dsq.OrderByKey, *dsq.OrderByKey,
			dsq.OrderByKeyDescending, *dsq.OrderByKeyDescending:
			// if the key transform preserves order, we can delegate
			// to the child datastore.
			if orderPreserving {
				// When sorting, we compare with the first
				// Order, then, if equal, we compare with the
				// second Order, etc. However, keys are _unique_
				// so we'll never apply any additional orders
				// after ordering by key.
				child.Orders = child.Orders[:i+1]
				break orders
			}
		}

		// Can't handle this order under transform, punt it to a naive
		// ordering.
		naive.Orders = q.Orders
		child.Orders = nil
		naive.Offset = q.Offset
		child.Offset = 0
		naive.Limit = q.Limit
		child.Limit = 0
		break
	}

	// Try to let the child handle the filters.

	// don't modify the original filters.
	child.Filters = append([]dsq.Filter(nil), child.Filters...)

	for i, f := range child.Filters {
		switch f := f.(type) {
		case dsq.FilterValueCompare, *dsq.FilterValueCompare:
			continue
		case dsq.FilterKeyCompare:
			child.Filters[i] = dsq.FilterKeyCompare{
				Op:  f.Op,
				Key: d.ConvertKey(f.Key),
			}
			continue
		case *dsq.FilterKeyCompare:
			child.Filters[i] = &dsq.FilterKeyCompare{
				Op:  f.Op,
				Key: d.ConvertKey(f.Key),
			}
			continue
		case dsq.FilterKeyPrefix:
			child.Filters[i] = dsq.FilterKeyPrefix{
				Prefix: d.ConvertKey(f.Prefix),
			}
			continue
		case *dsq.FilterKeyPrefix:
			child.Filters[i] = &dsq.FilterKeyPrefix{
				Prefix: d.ConvertKey(f.Prefix),
			}
			continue
		}

		// Not a known filter, defer to the naive implementation.
		naive.Filters = q.Filters
		child.Filters = nil
		naive.Offset = q.Offset
		child.Offset = 0
		naive.Limit = q.Limit
		child.Limit = 0
		break
	}
	return
}

func (d *Datastore) Close() error {
	return d.child.Close()
}

// DiskUsage implements the PersistentDatastore interface.
func (d *Datastore) DiskUsage(ctx context.Context) (uint64, error) {
	return ds.DiskUsage(ctx, d.child)
}

func (d *Datastore) Batch(ctx context.Context) (ds.Batch, error) {
	bds, ok := d.child.(ds.Batching)
	if !ok {
		return nil, ds.ErrBatchUnsupported
	}

	childbatch, err := bds.Batch(ctx)
	if err != nil {
		return nil, err
	}
	return &transformBatch{
		dst: childbatch,
		f:   d.ConvertKey,
	}, nil
}

type transformBatch struct {
	dst ds.Batch

	f KeyMapping
}

<<<<<<< HEAD
func (t *transformBatch) Put(key key.Key, val []byte) error {
	return t.dst.Put(t.f(key), val)
}

func (t *transformBatch) Delete(key key.Key) error {
	return t.dst.Delete(t.f(key))
=======
func (t *transformBatch) Put(ctx context.Context, key ds.Key, val []byte) error {
	return t.dst.Put(ctx, t.f(key), val)
}

func (t *transformBatch) Delete(ctx context.Context, key ds.Key) error {
	return t.dst.Delete(ctx, t.f(key))
>>>>>>> 75489985
}

func (t *transformBatch) Commit(ctx context.Context) error {
	return t.dst.Commit(ctx)
}

func (d *Datastore) Check(ctx context.Context) error {
	if c, ok := d.child.(ds.CheckedDatastore); ok {
		return c.Check(ctx)
	}
	return nil
}

func (d *Datastore) Scrub(ctx context.Context) error {
	if c, ok := d.child.(ds.ScrubbedDatastore); ok {
		return c.Scrub(ctx)
	}
	return nil
}

func (d *Datastore) CollectGarbage(ctx context.Context) error {
	if c, ok := d.child.(ds.GCDatastore); ok {
		return c.CollectGarbage(ctx)
	}
	return nil
}

var _ ds.Datastore = (*Datastore)(nil)
var _ ds.GCDatastore = (*Datastore)(nil)
var _ ds.Batching = (*Datastore)(nil)
var _ ds.PersistentDatastore = (*Datastore)(nil)
var _ ds.ScrubbedDatastore = (*Datastore)(nil)<|MERGE_RESOLUTION|>--- conflicted
+++ resolved
@@ -6,16 +6,11 @@
 package keytransform
 
 import (
-<<<<<<< HEAD
+	"context"
+
 	ds "github.com/daotl/go-datastore"
 	key "github.com/daotl/go-datastore/key"
 	dsq "github.com/daotl/go-datastore/query"
-=======
-	"context"
-
-	ds "github.com/ipfs/go-datastore"
-	dsq "github.com/ipfs/go-datastore/query"
->>>>>>> 75489985
 )
 
 // Wrap wraps a given datastore with a KeyTransform function.
@@ -46,65 +41,35 @@
 }
 
 // Put stores the given value, transforming the key first.
-<<<<<<< HEAD
-func (d *Datastore) Put(key key.Key, value []byte) (err error) {
-	return d.child.Put(d.ConvertKey(key), value)
+func (d *Datastore) Put(ctx context.Context, key key.Key, value []byte) (err error) {
+	return d.child.Put(ctx, d.ConvertKey(key), value)
 }
 
 // Sync implements Datastore.Sync
-func (d *Datastore) Sync(prefix key.Key) error {
-	return d.child.Sync(d.ConvertKey(prefix))
+func (d *Datastore) Sync(ctx context.Context, prefix key.Key) error {
+	return d.child.Sync(ctx, d.ConvertKey(prefix))
 }
 
 // Get returns the value for given key, transforming the key first.
-func (d *Datastore) Get(key key.Key) (value []byte, err error) {
-	return d.child.Get(d.ConvertKey(key))
-=======
-func (d *Datastore) Put(ctx context.Context, key ds.Key, value []byte) (err error) {
-	return d.child.Put(ctx, d.ConvertKey(key), value)
-}
-
-// Sync implements Datastore.Sync
-func (d *Datastore) Sync(ctx context.Context, prefix ds.Key) error {
-	return d.child.Sync(ctx, d.ConvertKey(prefix))
-}
-
-// Get returns the value for given key, transforming the key first.
-func (d *Datastore) Get(ctx context.Context, key ds.Key) (value []byte, err error) {
+func (d *Datastore) Get(ctx context.Context, key key.Key) (value []byte, err error) {
 	return d.child.Get(ctx, d.ConvertKey(key))
->>>>>>> 75489985
 }
 
 // Has returns whether the datastore has a value for a given key, transforming
 // the key first.
-<<<<<<< HEAD
-func (d *Datastore) Has(key key.Key) (exists bool, err error) {
-	return d.child.Has(d.ConvertKey(key))
-=======
-func (d *Datastore) Has(ctx context.Context, key ds.Key) (exists bool, err error) {
+func (d *Datastore) Has(ctx context.Context, key key.Key) (exists bool, err error) {
 	return d.child.Has(ctx, d.ConvertKey(key))
->>>>>>> 75489985
 }
 
 // GetSize returns the size of the value named by the given key, transforming
 // the key first.
-<<<<<<< HEAD
-func (d *Datastore) GetSize(key key.Key) (size int, err error) {
-	return d.child.GetSize(d.ConvertKey(key))
+func (d *Datastore) GetSize(ctx context.Context, key key.Key) (size int, err error) {
+	return d.child.GetSize(ctx, d.ConvertKey(key))
 }
 
 // Delete removes the value for given key
-func (d *Datastore) Delete(key key.Key) (err error) {
-	return d.child.Delete(d.ConvertKey(key))
-=======
-func (d *Datastore) GetSize(ctx context.Context, key ds.Key) (size int, err error) {
-	return d.child.GetSize(ctx, d.ConvertKey(key))
-}
-
-// Delete removes the value for given key
-func (d *Datastore) Delete(ctx context.Context, key ds.Key) (err error) {
+func (d *Datastore) Delete(ctx context.Context, key key.Key) (err error) {
 	return d.child.Delete(ctx, d.ConvertKey(key))
->>>>>>> 75489985
 }
 
 // Query implements Query, inverting keys on the way back out.
@@ -272,21 +237,12 @@
 	f KeyMapping
 }
 
-<<<<<<< HEAD
-func (t *transformBatch) Put(key key.Key, val []byte) error {
-	return t.dst.Put(t.f(key), val)
-}
-
-func (t *transformBatch) Delete(key key.Key) error {
-	return t.dst.Delete(t.f(key))
-=======
-func (t *transformBatch) Put(ctx context.Context, key ds.Key, val []byte) error {
+func (t *transformBatch) Put(ctx context.Context, key key.Key, val []byte) error {
 	return t.dst.Put(ctx, t.f(key), val)
 }
 
-func (t *transformBatch) Delete(ctx context.Context, key ds.Key) error {
+func (t *transformBatch) Delete(ctx context.Context, key key.Key) error {
 	return t.dst.Delete(ctx, t.f(key))
->>>>>>> 75489985
 }
 
 func (t *transformBatch) Commit(ctx context.Context) error {
