--- conflicted
+++ resolved
@@ -47,7 +47,6 @@
 	},
 }
 
-<<<<<<< HEAD
 var bytesKeyPair = &kt.Pair{
 	Convert: func(k key.Key) key.Key {
 		return key.NewBytesKeyFromString("abc").Child(k)
@@ -63,15 +62,10 @@
 }
 
 func (ks *StrKeySuite) TestStrKeyBasic(c *C) {
+	ctx := context.Background()
+
 	mpds := dstest.NewTestDatastore(key.KeyTypeString, true)
 	ktds := kt.Wrap(mpds, strKeyPair)
-=======
-func (ks *DSSuite) TestBasic(c *C) {
-	ctx := context.Background()
-
-	mpds := dstest.NewTestDatastore(true)
-	ktds := kt.Wrap(mpds, pair)
->>>>>>> 75489985
 
 	keys := key.StrsToStrKeys([]string{
 		"foo",
@@ -83,11 +77,7 @@
 	})
 
 	for _, k := range keys {
-<<<<<<< HEAD
-		err := ktds.Put(k, k.Bytes())
-=======
-		err := ktds.Put(ctx, k, []byte(k.String()))
->>>>>>> 75489985
+		err := ktds.Put(ctx, k, k.Bytes())
 		c.Check(err, Equals, nil)
 	}
 
@@ -96,22 +86,13 @@
 		c.Check(err, Equals, nil)
 		c.Check(bytes.Equal(v1, k.Bytes()), Equals, true)
 
-<<<<<<< HEAD
-		v2, err := mpds.Get(key.NewStrKey("abc").Child(k))
-=======
-		v2, err := mpds.Get(ctx, ds.NewKey("abc").Child(k))
->>>>>>> 75489985
+		v2, err := mpds.Get(ctx, key.NewStrKey("abc").Child(k))
 		c.Check(err, Equals, nil)
 		c.Check(bytes.Equal(v2, k.Bytes()), Equals, true)
 	}
 
-<<<<<<< HEAD
 	run := func(d ds.Datastore, q dsq.Query) []key.Key {
-		r, err := d.Query(q)
-=======
-	run := func(d ds.Datastore, q dsq.Query) []ds.Key {
 		r, err := d.Query(ctx, q)
->>>>>>> 75489985
 		c.Check(err, Equals, nil)
 
 		e, err := r.Rest()
@@ -151,6 +132,8 @@
 }
 
 func (ks *BytesKeySuite) TestBytesKeyBasic(c *C) {
+	ctx := context.Background()
+
 	mpds := dstest.NewTestDatastore(key.KeyTypeBytes, true)
 	ktds := kt.Wrap(mpds, bytesKeyPair)
 
@@ -164,22 +147,22 @@
 	})
 
 	for _, k := range keys {
-		err := ktds.Put(k, k.Bytes())
-		c.Check(err, Equals, nil)
-	}
-
-	for _, k := range keys {
-		v1, err := ktds.Get(k)
+		err := ktds.Put(ctx, k, k.Bytes())
+		c.Check(err, Equals, nil)
+	}
+
+	for _, k := range keys {
+		v1, err := ktds.Get(ctx, k)
 		c.Check(err, Equals, nil)
 		c.Check(bytes.Equal(v1, k.Bytes()), Equals, true)
 
-		v2, err := mpds.Get(key.NewBytesKeyFromString("abc").Child(k))
+		v2, err := mpds.Get(ctx, key.NewBytesKeyFromString("abc").Child(k))
 		c.Check(err, Equals, nil)
 		c.Check(bytes.Equal(v2, k.Bytes()), Equals, true)
 	}
 
 	run := func(d ds.Datastore, q dsq.Query) []key.Key {
-		r, err := d.Query(q)
+		r, err := d.Query(ctx, q)
 		c.Check(err, Equals, nil)
 
 		e, err := r.Rest()
@@ -205,15 +188,15 @@
 	c.Log("listA: ", listA)
 	c.Log("listB: ", listB)
 
-	if err := ktds.Check(); err != dstest.ErrTest {
+	if err := ktds.Check(ctx); err != dstest.ErrTest {
 		c.Errorf("Unexpected Check() error: %s", err)
 	}
 
-	if err := ktds.CollectGarbage(); err != dstest.ErrTest {
+	if err := ktds.CollectGarbage(ctx); err != dstest.ErrTest {
 		c.Errorf("Unexpected CollectGarbage() error: %s", err)
 	}
 
-	if err := ktds.Scrub(); err != dstest.ErrTest {
+	if err := ktds.Scrub(ctx); err != dstest.ErrTest {
 		c.Errorf("Unexpected Scrub() error: %s", err)
 	}
 }
