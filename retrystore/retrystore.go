// Copyright for portions of this fork are held by [Juan Batiz-Benet, 2016]
// as part of the original go-datastore project. All other copyright for this
// fork are held by [DAOT Labs, 2020]. All rights reserved. Use of this source
// code is governed by MIT license that can be found in the LICENSE file.

// Package retrystore provides a datastore wrapper which
// allows to retry operations.
package retrystore

import (
	"context"
	"time"

	xerrors "golang.org/x/xerrors"

	ds "github.com/daotl/go-datastore"
	key "github.com/daotl/go-datastore/key"
)

// Datastore wraps a Batching datastore with a
// user-provided TempErrorFunc -which determines if an error
// is a temporal error and thus, worth retrying-, an amount of Retries
// -which specify how many times to retry an operation after
// a temporal error- and a base Delay, which is multiplied by the
// current retry and performs a pause before attempting the operation again.
type Datastore struct {
	TempErrFunc func(error) bool
	Retries     int
	Delay       time.Duration

	ds.Batching
}

var errFmtString = "ran out of retries trying to get past temporary error: %w"

func (d *Datastore) runOp(op func() error) error {
	err := op()
	if err == nil || !d.TempErrFunc(err) {
		return err
	}

	for i := 0; i < d.Retries; i++ {
		time.Sleep(time.Duration(i+1) * d.Delay)

		err = op()
		if err == nil || !d.TempErrFunc(err) {
			return err
		}
	}

	return xerrors.Errorf(errFmtString, err)
}

// DiskUsage implements the PersistentDatastore interface.
func (d *Datastore) DiskUsage(ctx context.Context) (uint64, error) {
	var size uint64
	err := d.runOp(func() error {
		var err error
		size, err = ds.DiskUsage(ctx, d.Batching)
		return err
	})
	return size, err
}

// Get retrieves a value given a key.
<<<<<<< HEAD
func (d *Datastore) Get(k key.Key) ([]byte, error) {
=======
func (d *Datastore) Get(ctx context.Context, k ds.Key) ([]byte, error) {
>>>>>>> 75489985
	var val []byte
	err := d.runOp(func() error {
		var err error
		val, err = d.Batching.Get(ctx, k)
		return err
	})

	return val, err
}

// Put stores a key/value.
<<<<<<< HEAD
func (d *Datastore) Put(k key.Key, val []byte) error {
=======
func (d *Datastore) Put(ctx context.Context, k ds.Key, val []byte) error {
>>>>>>> 75489985
	return d.runOp(func() error {
		return d.Batching.Put(ctx, k, val)
	})
}

// Sync implements Datastore.Sync
<<<<<<< HEAD
func (d *Datastore) Sync(prefix key.Key) error {
=======
func (d *Datastore) Sync(ctx context.Context, prefix ds.Key) error {
>>>>>>> 75489985
	return d.runOp(func() error {
		return d.Batching.Sync(ctx, prefix)
	})
}

// Has checks if a key is stored.
<<<<<<< HEAD
func (d *Datastore) Has(k key.Key) (bool, error) {
=======
func (d *Datastore) Has(ctx context.Context, k ds.Key) (bool, error) {
>>>>>>> 75489985
	var has bool
	err := d.runOp(func() error {
		var err error
		has, err = d.Batching.Has(ctx, k)
		return err
	})
	return has, err
}

// GetSize returns the size of the value in the datastore, if present.
<<<<<<< HEAD
func (d *Datastore) GetSize(k key.Key) (int, error) {
=======
func (d *Datastore) GetSize(ctx context.Context, k ds.Key) (int, error) {
>>>>>>> 75489985
	var size int
	err := d.runOp(func() error {
		var err error
		size, err = d.Batching.GetSize(ctx, k)
		return err
	})
	return size, err
}<|MERGE_RESOLUTION|>--- conflicted
+++ resolved
@@ -63,11 +63,7 @@
 }
 
 // Get retrieves a value given a key.
-<<<<<<< HEAD
-func (d *Datastore) Get(k key.Key) ([]byte, error) {
-=======
-func (d *Datastore) Get(ctx context.Context, k ds.Key) ([]byte, error) {
->>>>>>> 75489985
+func (d *Datastore) Get(ctx context.Context, k key.Key) ([]byte, error) {
 	var val []byte
 	err := d.runOp(func() error {
 		var err error
@@ -79,33 +75,21 @@
 }
 
 // Put stores a key/value.
-<<<<<<< HEAD
-func (d *Datastore) Put(k key.Key, val []byte) error {
-=======
-func (d *Datastore) Put(ctx context.Context, k ds.Key, val []byte) error {
->>>>>>> 75489985
+func (d *Datastore) Put(ctx context.Context, k key.Key, val []byte) error {
 	return d.runOp(func() error {
 		return d.Batching.Put(ctx, k, val)
 	})
 }
 
 // Sync implements Datastore.Sync
-<<<<<<< HEAD
-func (d *Datastore) Sync(prefix key.Key) error {
-=======
-func (d *Datastore) Sync(ctx context.Context, prefix ds.Key) error {
->>>>>>> 75489985
+func (d *Datastore) Sync(ctx context.Context, prefix key.Key) error {
 	return d.runOp(func() error {
 		return d.Batching.Sync(ctx, prefix)
 	})
 }
 
 // Has checks if a key is stored.
-<<<<<<< HEAD
-func (d *Datastore) Has(k key.Key) (bool, error) {
-=======
-func (d *Datastore) Has(ctx context.Context, k ds.Key) (bool, error) {
->>>>>>> 75489985
+func (d *Datastore) Has(ctx context.Context, k key.Key) (bool, error) {
 	var has bool
 	err := d.runOp(func() error {
 		var err error
@@ -116,11 +100,7 @@
 }
 
 // GetSize returns the size of the value in the datastore, if present.
-<<<<<<< HEAD
-func (d *Datastore) GetSize(k key.Key) (int, error) {
-=======
-func (d *Datastore) GetSize(ctx context.Context, k ds.Key) (int, error) {
->>>>>>> 75489985
+func (d *Datastore) GetSize(ctx context.Context, k key.Key) (int, error) {
 	var size int
 	err := d.runOp(func() error {
 		var err error
