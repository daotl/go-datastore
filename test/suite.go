// Copyright for portions of this fork are held by [Juan Batiz-Benet, 2016]
// as part of the original go-datastore project. All other copyright for this
// fork are held by [DAOT Labs, 2020]. All rights reserved. Use of this source
// code is governed by MIT license that can be found in the LICENSE file.

package dstest

import (
	"context"
	"reflect"
	"runtime"
	"testing"

<<<<<<< HEAD
	dstore "github.com/daotl/go-datastore"
	"github.com/daotl/go-datastore/key"
	query "github.com/daotl/go-datastore/query"
=======
	detectrace "github.com/ipfs/go-detect-race"

	dstore "github.com/ipfs/go-datastore"
	query "github.com/ipfs/go-datastore/query"
>>>>>>> 75489985
)

// BasicSubtests is a list of all basic tests.
var BasicSubtests = []func(t *testing.T, ktype key.KeyType, ds dstore.Datastore){
	SubtestBasicPutGet,
	SubtestNotFounds,
	SubtestPrefix,
	SubtestOrder,
	SubtestLimit,
	SubtestFilter,
	SubtestManyKeysAndQuery,
	SubtestReturnSizes,
	SubtestBasicSync,
}

// Only enable the expensive "combinations" test when not running the race detector.
func init() {
	if !detectrace.WithRace() {
		BasicSubtests = append(BasicSubtests, SubtestCombinations)
	}
}

// BatchSubtests is a list of all basic batching datastore tests.
var BatchSubtests = []func(t *testing.T, ktype key.KeyType, ds dstore.Batching){
	RunBatchTest,
	RunBatchDeleteTest,
	RunBatchPutAndDeleteTest,
}

func getFunctionName(i interface{}) string {
	return runtime.FuncForPC(reflect.ValueOf(i).Pointer()).Name()
}

func clearDs(t *testing.T, ds dstore.Datastore) {
	ctx := context.Background()

	q, err := ds.Query(ctx, query.Query{KeysOnly: true})
	if err != nil {
		t.Fatal(err)
	}
	res, err := q.Rest()
	if err != nil {
		t.Fatal(err)
	}
	for _, r := range res {
<<<<<<< HEAD
		if err := ds.Delete(r.Key); err != nil {
=======
		if err := ds.Delete(ctx, dstore.RawKey(r.Key)); err != nil {
>>>>>>> 75489985
			t.Fatal(err)
		}
	}
}

// SubtestAll tests the given datastore against all the subtests.
func SubtestAll(t *testing.T, ktype key.KeyType, ds dstore.Datastore) {
	for _, f := range BasicSubtests {
		t.Run(getFunctionName(f), func(t *testing.T) {
			f(t, ktype, ds)
			clearDs(t, ds)
		})
	}
	if ds, ok := ds.(dstore.Batching); ok {
		for _, f := range BatchSubtests {
			t.Run(getFunctionName(f), func(t *testing.T) {
				f(t, ktype, ds)
				clearDs(t, ds)
			})
		}
	}
}<|MERGE_RESOLUTION|>--- conflicted
+++ resolved
@@ -11,16 +11,11 @@
 	"runtime"
 	"testing"
 
-<<<<<<< HEAD
+	detectrace "github.com/ipfs/go-detect-race"
+
 	dstore "github.com/daotl/go-datastore"
 	"github.com/daotl/go-datastore/key"
 	query "github.com/daotl/go-datastore/query"
-=======
-	detectrace "github.com/ipfs/go-detect-race"
-
-	dstore "github.com/ipfs/go-datastore"
-	query "github.com/ipfs/go-datastore/query"
->>>>>>> 75489985
 )
 
 // BasicSubtests is a list of all basic tests.
@@ -66,11 +61,7 @@
 		t.Fatal(err)
 	}
 	for _, r := range res {
-<<<<<<< HEAD
-		if err := ds.Delete(r.Key); err != nil {
-=======
-		if err := ds.Delete(ctx, dstore.RawKey(r.Key)); err != nil {
->>>>>>> 75489985
+		if err := ds.Delete(ctx, r.Key); err != nil {
 			t.Fatal(err)
 		}
 	}
