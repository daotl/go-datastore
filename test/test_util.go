--- conflicted
+++ resolved
@@ -14,20 +14,15 @@
 	"testing"
 
 	dstore "github.com/daotl/go-datastore"
-	key "github.com/daotl/go-datastore/key"
+	"github.com/daotl/go-datastore/key"
 )
 
 var ErrTest = errors.New("test error")
 
-<<<<<<< HEAD
 func RunBatchTest(t *testing.T, ktype key.KeyType, ds dstore.Batching) {
-	batch, err := ds.Batch()
-=======
-func RunBatchTest(t *testing.T, ds dstore.Batching) {
 	ctx := context.Background()
 
 	batch, err := ds.Batch(ctx)
->>>>>>> 75489985
 	if err != nil {
 		t.Fatal(err)
 	}
@@ -75,15 +70,10 @@
 	}
 }
 
-<<<<<<< HEAD
 func RunBatchDeleteTest(t *testing.T, ktype key.KeyType, ds dstore.Batching) {
+	ctx := context.Background()
+
 	var keys []key.Key
-=======
-func RunBatchDeleteTest(t *testing.T, ds dstore.Batching) {
-	ctx := context.Background()
-
-	var keys []dstore.Key
->>>>>>> 75489985
 	for i := 0; i < 20; i++ {
 		blk := make([]byte, 16)
 		rand.Read(blk)
@@ -122,15 +112,10 @@
 	}
 }
 
-<<<<<<< HEAD
 func RunBatchPutAndDeleteTest(t *testing.T, ktype key.KeyType, ds dstore.Batching) {
-	batch, err := ds.Batch()
-=======
-func RunBatchPutAndDeleteTest(t *testing.T, ds dstore.Batching) {
 	ctx := context.Background()
 
 	batch, err := ds.Batch(ctx)
->>>>>>> 75489985
 	if err != nil {
 		t.Fatal(err)
 	}
