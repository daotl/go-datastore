--- conflicted
+++ resolved
@@ -1,20 +1,19 @@
 module github.com/daotl/go-datastore
 
-go 1.13
+go 1.17
 
 require (
 	github.com/google/uuid v1.1.1
 	github.com/ipfs/go-detect-race v0.0.1
 	github.com/ipfs/go-ipfs-delay v0.0.0-20181109222059-70721b86a9a8
 	github.com/jbenet/goprocess v0.1.4
-	github.com/kr/pretty v0.2.0 // indirect
 	go.uber.org/multierr v1.5.0
 	golang.org/x/xerrors v0.0.0-20190717185122-a985d3407aa7
 	gopkg.in/check.v1 v1.0.0-20190902080502-41f04d3bba15
-<<<<<<< HEAD
-)
-=======
 )
 
-go 1.16
->>>>>>> 75489985
+require (
+	github.com/kr/pretty v0.2.0 // indirect
+	github.com/kr/text v0.1.0 // indirect
+	go.uber.org/atomic v1.6.0 // indirect
+)